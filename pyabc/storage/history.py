import datetime
import os
from typing import List, Union
import json
import numpy as np
import pandas as pd
import scipy as sp
from sqlalchemy import func
from functools import wraps
import logging

from .db_model import (ABCSMC, Population, Model, Particle,
                       Parameter, Sample, SummaryStatistic, Base)


logger = logging.getLogger("History")


def with_session(f):
    @wraps(f)
    def f_wrapper(self: "History", *args, **kwargs):
        logger.debug('Database access through "{}"'.format(f.__name__))
        no_session = self._session is None and self._engine is None
        if no_session:
            self._make_session()
        res = f(self, *args, **kwargs)
        if no_session:
            self._close_session()
        return res

    return f_wrapper


def internal_docstring_warning(f):
    first_line = f.__doc__.split("\n")[1]
    indent_level = len(first_line) - len(first_line.lstrip())
    indent = " " * indent_level
    warning = (
        "\n" + indent +
        "**Note.** This function is called by the :class:`pyabc.ABCSMC` "
        "class internally. "
        "You should most likely not find it necessary to call "
        "this method under normal circumstances.")

    f.__doc__ += warning
    return f


def git_hash():
    try:
        import git
    except ImportError:
        return "Install pyABC's optional git dependency for git support"
    try:
        git_hash = git.Repo(os.getcwd()).head.commit.hexsha
    except (git.exc.NoSuchPathError, KeyError,
            git.exc.InvalidGitRepositoryError) as e:
        git_hash = str(e)
    return git_hash


class History:
    """
    History for ABCSMC.

    This class records the evolution of the populations
    and stores the ABCSMC results.

    Attributes
    ----------

    db_identifier: str
        SQLalchemy database identifier. For a relative path use the
        template "sqlite:///file.db", for an absolute path
        "sqlite:////path/to/file.db", and for an in-memory database
        "sqlite://".

    stores_sum_stats: bool, optional (default = True)
        Whether to store summary statistics to the database. Note: this
        is True by default, and should be set to False only for testing
        purposes (i.e. to speed up the writing to the file system),
        as it can not be guaranteed that all methods of pyabc work
        correctly if the summary statistics are not stored.

    id: int
        The id of the ABCSMC analysis that is currently in use.
        If there are analyses in the database already, this defaults
        to the latest id. Manually set if another run is wanted.
    """
    DB_TIMEOUT = 120

    def __init__(self, db: str, stores_sum_stats: bool = True):
        """
        Initialize history object.
        """
        self.db_identifier = db
        self.stores_sum_stats = stores_sum_stats

        # to be filled using the session wrappers
        self._session = None
        self._engine = None

        # find id in database
        self.id = self._pre_calculate_id()

    def db_file(self):
        f = self.db_identifier.split(":")[-1][3:]
        return f

    @property
    def in_memory(self):
        return (self._engine is not None
                and str(self._engine.url) == "sqlite://")

    @property
    def db_size(self) -> Union[int, str]:
        """
        Size of the database.

        Returns
        -------

        db_size: int, str
            Size of the SQLite database in MB.
            Currently this only works for SQLite databases.

            Returns an error string if the DB size cannot be calculated.

        """
        try:
            return os.path.getsize(self.db_file()) / 10 ** 6
        except FileNotFoundError:
            return "Cannot calculate size"

    @with_session
    def all_runs(self):
        """
        Get all ABCSMC runs which are stored in the database.
        """
        runs = self._session.query(ABCSMC).all()
        return runs

    @with_session
    def _pre_calculate_id(self):
        abcs = self._session.query(ABCSMC).all()
        if len(abcs) > 0:
            return abcs[-1].id
        return None

    @with_session
    def alive_models(self, t: int = None) -> List:
        """
        Get the models which are still alive at time `t`.

        Parameters
        ----------

<<<<<<< HEAD
        t: int
=======
        t: int, optional (default = self.max_t)
>>>>>>> 21b02cca
            Population index.

        Returns
        -------

        alive: List
            A list which contains the indices of those
            models which are still alive.

        """
        if t is None:
            t = self.max_t
        else:
            t = int(t)

        alive = (self._session.query(Model.m)
                 .join(Population)
                 .join(ABCSMC)
                 .filter(ABCSMC.id == self.id)
                 .filter(Population.t == t)).all()

        return sorted([a[0] for a in alive])

    @with_session
    def get_distribution(self, m: int = 0, t: int = None) \
            -> (pd.DataFrame, np.ndarray):
        """
        Returns the weighted population sample for model m and timepoint t
        as a pd.DataFrame.

        Parameters
        ----------

        m: int, optional (default = 0)
            Model index.

        t: int, optional (default = self.max_t)
            Population index.
            If t is not specified, then the last population is returned.

        Returns
        -------

        df, w: pandas.DataFrame, np.ndarray
<<<<<<< HEAD
            Here, df is a pd.DataFrame of parameters, and
            w are the weights associated with each parameter.
=======
            * df: a DataFrame of parameters
            * w:  are the weights associated with each parameter
>>>>>>> 21b02cca
        """
        m = int(m)
        if t is None:
            t = self.max_t
        else:
            t = int(t)

        query = (self._session.query(Particle.id, Parameter.name,
                                     Parameter.value, Particle.w)
                 .filter(Particle.id == Parameter.particle_id)
                 .join(Model).join(Population)
                 .filter(Model.m == m)
                 .filter(Population.t == t)
                 .join(ABCSMC)
                 .filter(ABCSMC.id == self.id))
        df = pd.read_sql_query(query.statement, self._engine)
        pars = df.pivot("id", "name", "value").sort_index()
        w = df[["id", "w"]].drop_duplicates().set_index("id").sort_index()
        w_arr = w.w.values
        assert w_arr.size == 0 or np.isclose(w_arr.sum(), 1), \
            "weight not close to 1, w.sum()={}".format(w_arr.sum())
        return pars, w_arr

    @with_session
    def model_names(self, t: int = -1):
        """
<<<<<<< HEAD
        List of model names at time t.
=======
        Get the names of alive models for population `t`.
>>>>>>> 21b02cca

        Parameters
        ----------

        t: int, optional (default = -1)
            Population index.
<<<<<<< HEAD

        Returnes
        --------

        model_names: List[str]
            List of model names.
=======
>>>>>>> 21b02cca
        """
        res = (self._session.query(Model.name)
               .join(Population)
               .join(ABCSMC)
               .filter(ABCSMC.id == self.id)
               .filter(Population.t == t)
               .filter(Model.name.isnot(None))
               .order_by(Model.m)
               .distinct().all())
        return [r[0] for r in res]

    @with_session
    def get_abc(self):
        return self._session.query(ABCSMC).filter(ABCSMC.id == self.id).one()

    @with_session
    def get_all_populations(self):
        """
        Returns a pandas DataFrame with columns

        * `t`: Population number
        * `population_end_time`: The end time of the population
        * `samples`: The number of sample attempts performed
           for a population
        * `epsilon`: The acceptance threshold for the population.

        Returns
        -------

        all_populations: pd.DataFrame
            DataFrame with population info
        """
        query = (self._session.query(Population.t,
                                     Population.population_end_time,
                                     Population.nr_samples, Population.epsilon)
                 .filter(Population.abc_smc_id == self.id))
        df = pd.read_sql_query(query.statement, self._engine)
        particles = self.get_nr_particles_per_population()
        particles.index += 1
        df["particles"] = particles
        df = df.rename(columns={"nr_samples": "samples"})
        return df

    @with_session
    @internal_docstring_warning
    def store_initial_data(self, ground_truth_model: int, options: dict,
                           observed_summary_statistics: dict,
                           ground_truth_parameter: dict,
                           model_names: List[str],
                           distance_function_json_str: str,
                           eps_function_json_str: str,
                           population_strategy_json_str: str):
        """
        Store the initial configuration data.

        Parameters
        ----------

        ground_truth_model: int
            Nr of the ground truth model.

        options: dict
            Of ABC metadata

        observed_summary_statistics: dict
            the measured summary statistics

        ground_truth_parameter: dict
            the ground truth parameters

        model_names: List
            A list of model names

        distance_function_json_str: str
            The distance function represented as json string

        eps_function_json_str: str
            The epsilon represented as json string

        population_strategy_json_str: str
            The population strategy represented as json string

        """

        # store ground truth to db

        abcsmc = ABCSMC(
            json_parameters=str(options),
            start_time=datetime.datetime.now(),
            git_hash=git_hash(),
            distance_function=distance_function_json_str,
            epsilon_function=eps_function_json_str,
            population_strategy=population_strategy_json_str)
        population = Population(t=-1, nr_samples=0, epsilon=0)
        abcsmc.populations.append(population)

        if ground_truth_model is not None:  # GT model given
            gt_model = Model(m=ground_truth_model,
                             p_model=1,
                             name=model_names[ground_truth_model])
        else:
            gt_model = Model(m=None,
                             p_model=1,
                             name=None)

        population.models.append(gt_model)
        gt_part = Particle(w=1)
        gt_model.particles.append(gt_part)

        for key, value in ground_truth_parameter.items():
            gt_part.parameters.append(Parameter(name=key, value=value))
        sample = Sample(distance=0)
        gt_part.samples = [sample]
        sample.summary_statistics = [
            SummaryStatistic(name=key, value=value)
            for key, value in observed_summary_statistics.items()
        ]

        for m, name in enumerate(model_names):
            if m != ground_truth_model:
                population.models.append(Model(m=m, name=name, p_model=0))

        self._session.add(abcsmc)
        self._session.commit()
        self.id = abcsmc.id
        logger.info("Start {}".format(abcsmc))

    @with_session
    def observed_sum_stat(self):
        """
        Get the observed summary statistics.

        Returns
        -------

        sum_stats_dct: dict
            The observed summary statistics.
        """
        sum_stats = (self._session
                     .query(SummaryStatistic)
                     .join(Sample)
                     .join(Particle)
                     .join(Model)
                     .join(Population)
                     .join(ABCSMC)
                     .filter(ABCSMC.id == self.id)
                     .filter(Population.t == -1)
                     .filter(Model.p_model == 1)
                     .all()
                     )
        sum_stats_dct = {ss.name: ss.value for ss in sum_stats}
        return sum_stats_dct

    @property
    @with_session
    def total_nr_simulations(self) -> int:
        """
        Number of sample attempts for the ABC run.

        Returns
        -------

        nr_sim: int
            Total nr of sample attempts for the ABC run.
        """
        nr_sim = (self._session.query(func.sum(Population.nr_samples))
                  .join(ABCSMC).filter(ABCSMC.id == self.id).one()[0])
        return nr_sim

    def _make_session(self):
        # TODO: check if the session creation and closing is still necessary
        # I think I did this funny construction due to some pickling issues
        # but I'm not quite sure anymore
        from sqlalchemy import create_engine
        from sqlalchemy.orm import sessionmaker
        engine = create_engine(self.db_identifier,
                               connect_args={'timeout': self.DB_TIMEOUT})
        Base.metadata.create_all(engine)
        Session = sessionmaker(bind=engine)
        session = Session()
        self._session = session
        self._engine = engine
        return session

    def _close_session(self):
        # don't close in memory database
        if self.in_memory:
            return
        # only close connections to permanent databases
        self._session.close()
        self._engine.dispose()
        self._session = None
        self._engine = None

    def __getstate__(self):
        dct = self.__dict__.copy()
        if self.in_memory:
            dct["_engine"] = None
            dct["_session"] = None
        return dct

    @with_session
    @internal_docstring_warning
    def done(self):
        """
        Close database sessions and store end time of population.

        """

        abc_smc_simulation = (self._session.query(ABCSMC)
                              .filter(ABCSMC.id == self.id)
                              .one())
        abc_smc_simulation.end_time = datetime.datetime.now()
        self._session.commit()
        logger.info("Done {}".format(abc_smc_simulation))

    @with_session
    def _save_to_population_db(self,
                               t: int,
                               current_epsilon: float,
                               nr_simulations: int,
                               store: dict,
                               model_probabilities: dict,
                               model_names):
        # sqlalchemy experimental stuff and highly inefficient implementation
        # here but that is ok for testing purposes for the moment

        # prepare
        abc_smc_simulation = (self._session.query(ABCSMC)
                              .filter(ABCSMC.id == self.id)
                              .one())

        # store the population
        population = Population(t=t, nr_samples=nr_simulations,
                                epsilon=current_epsilon)
        abc_smc_simulation.populations.append(population)

        # iterate over models
        for m, model_population in store.items():
            # create new model
            model = Model(m=int(m), p_model=float(model_probabilities[m]),
                          name=str(model_names[m]))
            # append model
            population.models.append(model)

            # iterate over model population of particles
            for store_item in model_population:
                # a store_item is a Particle
                weight = store_item.weight
                distance_list = store_item.accepted_distances
                parameter = store_item.parameter
                summary_statistics_list = store_item.accepted_sum_stats

                # create new particle
                particle = Particle(w=weight)
                # append particle to model
                model.particles.append(particle)

                # append parameter dimensions to particle
                for key, value in parameter.items():
                    if isinstance(value, dict):
                        # parameter entry is itself a dictionary
                        for key_dict, value_dict in value.items():
                            # append nested dimension to parameter
                            particle.parameters.append(
                                Parameter(name=key + "_" + key_dict,
                                          value=value_dict))
                    else:
                        # append dimension to parameter
                        particle.parameters.append(
                            Parameter(name=key, value=value))

                # append samples to particle
                for distance, sum_stat in zip(distance_list,
                                              summary_statistics_list):
                    # create new sample from distance
                    sample = Sample(distance=distance)
                    # append to particle
                    particle.samples.append(sample)
                    # append sum stat dimensions to sample
                    if self.stores_sum_stats:
                        for name, value in sum_stat.items():
                            if name is None:
                                raise Exception(
                                    "Summary statistics need names.")
                            sample.summary_statistics.append(
                                SummaryStatistic(name=name, value=value))

        # commit changes
        self._session.commit()

        # log
        logger.debug("Appended population")

    @internal_docstring_warning
    def append_population(self,
                          t: int,
                          current_epsilon: float,
                          population: Population,
                          nr_simulations: int,
                          model_names):
        """
        Append population to database.

        Parameters
        ----------

        t: int
            Population number.

        current_epsilon: float
            Current epsilon value.

        population: Population
            List of sampled particles.

        nr_simulations: int
            The number of model evaluations for this population.

        model_names: list
            The model names.

        """
        store = population.to_dict()
        model_probabilities = population.get_model_probabilities()

        self._save_to_population_db(t, current_epsilon,
                                    nr_simulations, store, model_probabilities,
                                    model_names)

    @with_session
<<<<<<< HEAD
    def get_model_probabilities(self, t: int = None) -> pd.DataFrame:
=======
    def get_model_probabilities(self, t: Union[int, None] = None) \
            -> pd.DataFrame:
>>>>>>> 21b02cca
        """
        Model probabilities.

        Parameters
        ----------
        t: int or None (default = None)
            Population index. If None, all populations of indices >= 0 are
            considered.

        Returns
        -------
        probabilities: np.ndarray
            Model probabilities.
        """

        if t is not None:
            t = int(t)

        p_models = (
            self._session
            .query(Model.p_model, Model.m, Population.t)
            .join(Population)
            .join(ABCSMC)
            .filter(ABCSMC.id == self.id)
            .filter(Population.t == t if t is not None else Population.t >= 0)
            .order_by(Model.m)
            .all())
        # TODO this is a mess
        if t is not None:
            p_models_df = pd.DataFrame([p[:2] for p in p_models],
                                       columns=["p", "m"]).set_index("m")
            # TODO the following line is redundant
            # only models with no-zero weight are stored for each population
            p_models_df = p_models_df[p_models_df.p >= 0]
            return p_models_df
        else:
            p_models_df = (pd.DataFrame(p_models, columns=["p", "m", "t"])
                           .pivot("t", "m", "p")
                           .fillna(0))
            return p_models_df

    def nr_of_models_alive(self, t: int = None) -> int:
        """
        Number of models still alive.

        Parameters
        ----------
<<<<<<< HEAD

=======
>>>>>>> 21b02cca
        t: int, optional (default = self.max_t)
            Population index.

        Returns
        -------

        nr_alive: int >= 0 or None
            Number of models still alive.
            None is for the last population
        """
        if t is None:
            t = self.max_t
        else:
            t = int(t)

        model_probs = self.get_model_probabilities(t)

        return int((model_probs.p > 0).sum())

    @with_session
    def get_weighted_distances(self, t: int = None) -> pd.DataFrame:
        """
        Population's weighted distances to the measured sample.
        These weights do not necessarily sum up to 1.
        In case more than one simulation per parameter is performed and
        accepted the sum might be larger.

        Parameters
        ----------

        t: int, optional (default = self.max_t)
            Population index.
<<<<<<< HEAD
            If t is None the last population is selected.
=======
            If t is None, the last population is selected.
>>>>>>> 21b02cca

        Returns
        -------

        df_weighted: pd.DataFrame
            Weighted distances.
            The dataframe has column "w" for the weights
            and column "distance" for the distances.
        """
        if t is None:
            t = self.max_t
        else:
            t = int(t)

        query = (self._session.query(Sample.distance, Particle.w, Model.m)
                 .join(Particle)
                 .join(Model).join(Population).join(ABCSMC)
                 .filter(ABCSMC.id == self.id)
                 .filter(Population.t == t))
        df = pd.read_sql_query(query.statement, self._engine)

        model_probabilities = self.get_model_probabilities(t).reset_index()
        df_weighted = df.merge(model_probabilities)
        df_weighted["w"] *= df_weighted["p"]

        return df_weighted

    @with_session
    def get_nr_particles_per_population(self) -> pd.Series:
        """
        Get the number of particles per population.

        Returns
        -------

        nr_particles_per_population: pd.DataFrame
            A pandas DataFrame containing the number
            of particles for each population

        """
        query = (self._session.query(Population.t)
                 .join(ABCSMC)
                 .join(Model)
                 .join(Particle)
                 .filter(ABCSMC.id == self.id))
        df = pd.read_sql_query(query.statement, self._engine)
        nr_particles_per_population = df.t.value_counts().sort_index()
        return nr_particles_per_population

    @property
    @with_session
    def max_t(self):
        """
        The population number of the last populations.
        This is equivalent to ``n_populations - 1``.
        """
        max_t = (self._session.query(func.max(Population.t))
                 .join(ABCSMC).filter(ABCSMC.id == self.id).one()[0])
        return max_t

    @property
    def n_populations(self):
        """
        Number of populations stored in the database.
        This is equivalent to ``max_t + 1``.
        """
        return self.max_t + 1

    @with_session
<<<<<<< HEAD
    def get_sum_stats(self, m: int = 0, t: int = None) -> (np.ndarray, List):
=======
    def get_weighted_sum_stats_for_model(self, m: int = 0, t: int = None) \
            -> (np.ndarray, List):
>>>>>>> 21b02cca
        """
        Summary statistics for model `m`. The weights sum to 1, unless
        there were multiple acceptances per particle.

        Parameters
        ----------

        m: int, optional (default = 0)
            Model index.

        t: int, optional (default = self.max_t)
            Population index.

        Returns
        -------

        w, sum_stats: np.ndarray, list
            * w: the weights associated with the summary statistics
            * sum_stats: list of summary statistics
        """
<<<<<<< HEAD

=======
>>>>>>> 21b02cca
        m = int(m)
        if t is None:
            t = self.max_t
        else:
            t = int(t)

        particles = (self._session.query(Particle)
                     .join(Model).join(Population).join(ABCSMC)
                     .filter(ABCSMC.id == self.id)
                     .filter(Population.t == t)
                     .filter(Model.m == m)
                     .all())

        results = []
        weights = []
        for particle in particles:
            for sample in particle.samples:
                weights.append(particle.w)
                sum_stats = {}
                for ss in sample.summary_statistics:
                    sum_stats[ss.name] = ss.value
                results.append(sum_stats)
        return sp.array(weights), results

    @with_session
    def get_weighted_sum_stats(self, t: int = None) \
            -> (List[float], List[dict]):
        """
        Population's weighted summary statistics.
        These weights do not necessarily sum up to 1.
        In case more than one simulation per parameter is performed and
        accepted, the sum might be larger.

        Parameters
        ----------

        t: int, optional (default = self.max_t)
            Population index.
            If t is None, the latest population is selected.

        Returns
        -------

        (weights, sum_stats): (List[float], List[dict])
            In the same order in the first array the weights (multiplied by
            the model probabilities), and tin the second array the summary
            statistics.
        """

        if t is None:
            t = self.max_t
        else:
            t = int(t)

        models = (self._session.query(Model)
                  .join(Population).join(ABCSMC)
                  .filter(ABCSMC.id == self.id)
                  .filter(Population.t == t)
                  .all())

        all_weights = []
        all_sum_stats = []

        for model in models:
            for particle in model.particles:
                weight = particle.w * model.p_model
                for sample in particle.samples:
                    # extract sum stats
                    sum_stats = {}
                    for ss in sample.summary_statistics:
                        sum_stats[ss.name] = ss.value
                    all_weights.append(weight)
                    all_sum_stats.append(sum_stats)

        return all_weights, all_sum_stats

    @with_session
    def get_population_strategy(self):
        """

        Returns
        -------
        population_strategy:
            The population strategy.
        """
        abc = self._session.query(ABCSMC).filter(ABCSMC.id == self.id).one()
        return json.loads(abc.population_strategy)

    @with_session
    def get_population_extended(self, *, m: Union[int, None] = None,
                                t: Union[int, str] = "last",
                                tidy: bool = True) \
            -> pd.DataFrame:
        """
        Get extended population information, including parameters, distances,
        summary statistics, weights and more.

        Parameters
        ----------

        m: int or None, optional (default = None)
            The model to query. If omitted, all models are returned

        t: int or str, optional (default = "last")
            Can be "last" or "all", or a population index.
            In case of "all", all populations are returned.
            If "last", only the last population is returned, for an int value
            only the corresponding population at that time index.

        tidy: bool, optional
            If True, try to return a tidy DataFrame, where the individual
            parameters and summary statistics are pivoted.
            Setting tidy to true will only work for a single model and
            a single population.

        Returns
        -------

        full_population: DataFrame
        """
        query = (self._session.query(Population.t,
                                     Population.epsilon,
                                     Population.nr_samples.label("samples"),
                                     Model.m,
                                     Model.name.label("model_name"),
                                     Model.p_model,
                                     Particle.w,
                                     Particle.id.label("particle_id"),
                                     Sample.distance,
                                     Parameter.name.label("par_name"),
                                     Parameter.value.label("par_val"),
                                     SummaryStatistic.name
                                     .label("sumstat_name"),
                                     SummaryStatistic.value
                                     .label("sumstat_val"),
                                     )
                 .join(ABCSMC)
                 .join(Model)
                 .join(Particle)
                 .join(Sample)
                 .join(SummaryStatistic)
                 .join(Parameter)
                 .filter(ABCSMC.id == self.id)
                 )

        if m is not None:
            query = query.filter(Model.m == m)

        if t == "last":
            t = self.max_t

        # if t is not "all", filter for time point t
        if t != "all":
            query = query.filter(Population.t == t)

        df = pd.read_sql_query(query.statement, self._engine)

        if len(df.m.unique()) == 1:
            del df["m"]
            del df["model_name"]
            del df["p_model"]

        if isinstance(t, int):
            del df["t"]

        if tidy:
            if isinstance(t, int) and "m" not in df:
                df = df.set_index("particle_id")
                df_unique = (df[["distance", "w"]]
                             .drop_duplicates())

                df_par = (df[["par_name", "par_val"]]
                          .reset_index()
                          .drop_duplicates(subset=["particle_id",
                                                   "par_name"])
                          .pivot(index="particle_id",
                                 columns="par_name",
                                 values="par_val"))
                df_par.columns = ["par_" + c
                                  for c in df_par.columns]

                df_sumstat = (df[["sumstat_name", "sumstat_val"]]
                              .reset_index()
                              .drop_duplicates(subset=["particle_id",
                                                       "sumstat_name"])
                              .pivot(index="particle_id",
                                     columns="sumstat_name",
                                     values="sumstat_val"))
                df_sumstat.columns = ["sumstat_" + c
                                      for c in df_sumstat.columns]

                df_tidy = (df_unique
                           .merge(df_par,
                                  left_index=True,
                                  right_index=True)
                           .merge(df_sumstat,
                                  left_index=True,
                                  right_index=True))
                df = df_tidy

        return df<|MERGE_RESOLUTION|>--- conflicted
+++ resolved
@@ -155,11 +155,7 @@
         Parameters
         ----------
 
-<<<<<<< HEAD
-        t: int
-=======
         t: int, optional (default = self.max_t)
->>>>>>> 21b02cca
             Population index.
 
         Returns
@@ -204,13 +200,8 @@
         -------
 
         df, w: pandas.DataFrame, np.ndarray
-<<<<<<< HEAD
-            Here, df is a pd.DataFrame of parameters, and
-            w are the weights associated with each parameter.
-=======
             * df: a DataFrame of parameters
             * w:  are the weights associated with each parameter
->>>>>>> 21b02cca
         """
         m = int(m)
         if t is None:
@@ -237,26 +228,19 @@
     @with_session
     def model_names(self, t: int = -1):
         """
-<<<<<<< HEAD
-        List of model names at time t.
-=======
         Get the names of alive models for population `t`.
->>>>>>> 21b02cca
 
         Parameters
         ----------
 
         t: int, optional (default = -1)
             Population index.
-<<<<<<< HEAD
 
         Returnes
         --------
 
         model_names: List[str]
             List of model names.
-=======
->>>>>>> 21b02cca
         """
         res = (self._session.query(Model.name)
                .join(Population)
@@ -588,12 +572,8 @@
                                     model_names)
 
     @with_session
-<<<<<<< HEAD
-    def get_model_probabilities(self, t: int = None) -> pd.DataFrame:
-=======
     def get_model_probabilities(self, t: Union[int, None] = None) \
             -> pd.DataFrame:
->>>>>>> 21b02cca
         """
         Model probabilities.
 
@@ -641,10 +621,7 @@
 
         Parameters
         ----------
-<<<<<<< HEAD
-
-=======
->>>>>>> 21b02cca
+
         t: int, optional (default = self.max_t)
             Population index.
 
@@ -677,11 +654,7 @@
 
         t: int, optional (default = self.max_t)
             Population index.
-<<<<<<< HEAD
-            If t is None the last population is selected.
-=======
             If t is None, the last population is selected.
->>>>>>> 21b02cca
 
         Returns
         -------
@@ -751,12 +724,8 @@
         return self.max_t + 1
 
     @with_session
-<<<<<<< HEAD
-    def get_sum_stats(self, m: int = 0, t: int = None) -> (np.ndarray, List):
-=======
     def get_weighted_sum_stats_for_model(self, m: int = 0, t: int = None) \
             -> (np.ndarray, List):
->>>>>>> 21b02cca
         """
         Summary statistics for model `m`. The weights sum to 1, unless
         there were multiple acceptances per particle.
@@ -777,10 +746,6 @@
             * w: the weights associated with the summary statistics
             * sum_stats: list of summary statistics
         """
-<<<<<<< HEAD
-
-=======
->>>>>>> 21b02cca
         m = int(m)
         if t is None:
             t = self.max_t
