import datetime
import os
from typing import List, Tuple
import json
import git
import numpy as np
import pandas as pd
import scipy as sp
from sqlalchemy import func

from ..parameters import ValidParticle
from .db_model import ABCSMC, Population, Model, Particle, Parameter, Sample, SummaryStatistic, Base
from functools import wraps

import logging
history_logger = logging.getLogger("History")


def with_session(f):
    @wraps(f)
    def f_wrapper(self: "History", *args, **kwargs):
        history_logger.info('Database access through "{}"'.format(f.__name__))
        no_session = self._session is None and self._engine is None
        if no_session:
            self._make_session()
        res = f(self, *args, **kwargs)
        if no_session:
            self._close_session()
        return res
    return f_wrapper


class History:
    """
    History for ABCSMC.

    This class records the evolution of the populations and stores the ABCSMC results.

    Parameters
    ----------
    db_path: stt
        SQLAlchemy database identifier.

    nr_models: int
        Nr of models.

    model_names: List[str]
        List of model names.

    min_nr_particles_per_population: int
        Minimum nr of particles per population.

    debug: bool
        Whether to print additional debug output.


    .. warning::

        Most likely you will never have to instantiate the class yourself.
        An instance of this class is returned by the ``ABCSMC.run`` method.
        It can then be used for querying. However, most likely even that won't be
        used as querying is usually done on the stored database usind the abc_loader.

    """
    DB_TIMEOUT = 120

    def __init__(self, db_path: str, debug=False):
        "Only counts the simulations which appear in particles. If a simulation terminated prematurely it is not counted."
        self.db_path = db_path
        self._session = None
        self._engine = None
        self.id = self._pre_calculate_id()

    @with_session
    def _pre_calculate_id(self):
        abcs = self._session.query(ABCSMC).all()
        if len(abcs) == 1:
            return abcs[0].id
        return None

    @with_session
    def alive_models(self, t) -> List:
        """

        Parameters
        ----------
        t: int
            Population nr

        Returns
        -------
        alive: List
            A list which contains the indices of those models which are still alive
        """
        alive = (self._session.query(Model.m)
                 .join(Population)
                 .join(ABCSMC)
                 .filter(ABCSMC.id == self.id)
                 .filter(Population.t == t)).all()
        return sorted([a[0] for a in alive])

    @with_session
    def weighted_parameters_dataframe(self, t, m):
        if t is None:
            t = self.max_t

        query = (self._session.query(Particle.id, Parameter.name, Parameter.value, Particle.w)
                 .filter(Particle.id == Parameter.particle_id)
                 .join(Model).join(Population)
                 .filter(Model.m == m)
                 .filter(Population.t == t)
                 .join(ABCSMC)
                 .filter(ABCSMC.id == self.id))
        df = pd.read_sql_query(query.statement, self._engine)
        pars = df.pivot("id", "name", "value").sort_index()
        w = df[["id", "w"]].drop_duplicates().set_index("id").sort_index()
        w_arr = w.w.as_matrix()
        assert w_arr.size == 0 or np.isclose(w_arr.sum(), 1), "weight not close to 1, w.sum()={}".format(w_arr.sum())
        return pars, w_arr

    @with_session
    def get_all_populations(self):
        query = (self._session.query(Population.t, Population.population_end_time,
                                     Population.nr_samples, Population.epsilon)
                 .filter(Population.abc_smc_id == self.id))
        df = pd.read_sql_query(query.statement, self._engine)
        return df

    @with_session
    def store_initial_data(self, ground_truth_model: int, options,
                           observed_summary_statistics: dict,
                           ground_truth_parameter: dict,
                           model_names: List[str],
                           distance_function_json_str: str,
                           eps_function_json_str: str,
                           population_strategy_json_str: str):
        """
        Store the initial configuration data.

        Parameters
        ----------
        ground_truth_model: int
            Nr of the ground truth model.

        observed_summary_statistics: dict
            the measured summary statistics

        ground_truth_parameter: dict
            the ground truth parameters

        distance_function_json_str: str
            the distance function represented as json string

        eps_function_json_str: str
            the epsilon represented as json string
        """
        self.model_names = model_names
        # store ground truth to db
        try:
            git_hash = git.Repo(os.environ['PYTHONPATH']).head.commit.hexsha
        except (git.exc.NoSuchPathError, KeyError) as e:
            git_hash = str(e)
        abc_smc_simulation = ABCSMC(json_parameters=str(options),
                                    start_time=datetime.datetime.now(),
                                    git_hash=git_hash,
                                    distance_function=distance_function_json_str,
                                    epsilon_function=eps_function_json_str,
                                    population_strategy=population_strategy_json_str)
        population = Population(t=-1, nr_samples=0, epsilon=0)
        abc_smc_simulation.populations.append(population)

        model = Model(m=ground_truth_model, p_model=1, name=model_names[ground_truth_model])
        population.models.append(model)

        gt_part = Particle(w=1)
        model.particles.append(gt_part)

        for key, value in ground_truth_parameter.items():
                gt_part.parameters.append(Parameter(name=key, value=value))
        sample = Sample(distance=0)
        gt_part.samples = [sample]
        sample.summary_statistics = [SummaryStatistic(name=key, value=value)
                                     for key, value in observed_summary_statistics.items()]
        self._session.add(abc_smc_simulation)
        self._session.commit()
        self.id = abc_smc_simulation.id
        history_logger.info("Start {}".format(abc_smc_simulation))

    @property
    @with_session
    def total_nr_simulations(self):
        "Total nr of simulations/samples."
        nr_sim = self._session.query(func.sum(Population.nr_samples)).join(ABCSMC).filter(ABCSMC.id == self.id).one()[0]
        return nr_sim

    def _make_session(self):
        # TODO: check if the session creation and closing is still necessary
        # I think I did this funnny construction due to some pickling issues but I'm not quite sure anymore
        from sqlalchemy import create_engine
        from sqlalchemy.orm import sessionmaker
        engine = create_engine(self.db_path, connect_args={'timeout': self.DB_TIMEOUT})
        Base.metadata.create_all(engine)
        Session = sessionmaker(bind=engine)
        session = Session()
        self._session = session
        self._engine = engine
        return session

    def _close_session(self):
        self._session.close()
        self._engine.dispose()
        self._session = None
        self._engine = None

    @with_session
    def done(self):
        "Close database sessions and store end time of population."
        abc_smc_simulation = (self._session.query(ABCSMC)
                              .filter(ABCSMC.id == self.id)
                              .one())
        abc_smc_simulation.end_time = datetime.datetime.now()
        self._session.commit()
        history_logger.debug("Done {}".format(abc_smc_simulation))

    @with_session
    def _save_to_population_db(self, t: int, current_epsilon: float, nr_simulations:int,
                               store: dict, model_probabilities: dict):
        # sqlalchemy experimental stuff and highly inefficient implementation here
        # but that is ok for testing purposes for the moment
        # prepare
        abc_smc_simulation = (self._session.query(ABCSMC)
                              .filter(ABCSMC.id == self.id)
                              .one())

        # store the population
        population = Population(t=t, nr_samples=nr_simulations, epsilon=current_epsilon)
        abc_smc_simulation.populations.append(population)
        for m, model_population in store.items():
            model = Model(m=int(m), p_model=float(model_probabilities[m]), name=str(self.model_names[m]))
            population.models.append(model)
            for store_item in model_population:
                weight = store_item['weight']
                distance_list = store_item['distance_list']
                parameter = store_item['parameter']
                summary_statistics_list = store_item['summary_statistics_list']
                particle = Particle(w=weight)
                model.particles.append(particle)
                for key, value in parameter.items():
                    if isinstance(value, dict):
                        for key_dict, value_dict in value.items():
                            particle.parameters.append(Parameter(name=key + "_" + key_dict, value=value_dict))
                    else:
                        particle.parameters.append(Parameter(name=key, value=value))
                for distance, summ_stat in zip(distance_list, summary_statistics_list):
                    sample = Sample(distance=distance)
                    particle.samples.append(sample)
                    for name, value in summ_stat.items():
                        sample.summary_statistics.append(SummaryStatistic(name=name, value=value))

        self._session.commit()
        history_logger.debug("Appended population")

    def append_population(self, t: int, current_epsilon: float,
                          particle_population: List[ValidParticle], nr_simulations: int):
        """
        Append population to database.

        Parameters
        ----------
        t: int
            Population number.

        current_epsilon: float
            Current epsilon value.

        particle_population: list
            List of sampled particles

        Returns
        -------

        enough_particles: bool
            Whether enough particles were found in the population.

        """
        store, model_probabilities = normalize(particle_population)
        self._save_to_population_db(t, current_epsilon, nr_simulations, store, model_probabilities)

    def get_results_distribution(self, m: int, parameter: str) -> (np.ndarray, np.ndarray):
        """
        Returns parameter values and weights of the last population.

        Parameters
        ----------

        m: int
            Model number

        parameter: str
            Parameter name.

        Returns
        -------

        results: Tuple[np.ndarray]
            results = (points, weights) with the points and the weights of the last population.
        """
        df, w = self.weighted_parameters_dataframe(None, m)
        return df[parameter].as_matrix(), w

    @with_session
    def get_model_probabilities(self, t=None) -> pd.DataFrame:
        """
        Model probabilities.

        Parameters
        ----------
        t: int or None
            Population. Defaults to None, i.e. the last population.

        Returns
        -------
        probabilities: np.ndarray
            Model probabilities
        """
        if t is not None and t < 0:
            raise Exception("Model probabilities only for t >= 0 or t = None defined.")
        if t is None:
            t = (self._session
                 .query(func.max(Population.t))
                 .filter(Population.abc_smc_id == self.id)
                 .one()
                 [0])

        p_models = (self._session
                    .query(Model.p_model, Model.m)
                    .join(Population)
                    .join(ABCSMC)
                    .filter(ABCSMC.id == self.id)
                    .filter(Population.t == t)
                    .order_by(Model.m)
                    .all())

<<<<<<< HEAD
        p_models_arr = sp.zeros(max(max(self.alive_models(t)), len(self.model_names)) + 1, dtype=float)
        for p, m in p_models:
            p_models_arr[m] = p
        return p_models_arr
=======
        p_models_df = pd.DataFrame(p_models, columns=["p", "m"]).set_index("m")
        p_models_df = p_models_df[p_models_df.p > 0]
        return p_models_df
>>>>>>> 8290a015

    def nr_of_models_alive(self, t=None) -> int:
        """
        Number of models still alive.

        Parameters
        ----------
        t: int
            Population number

        Returns
        -------
        nr_alive: int >= 0 or None
            Number of models still alive.
            None is for the last population
        """
        model_probs = self.get_model_probabilities(t)
        return int((model_probs.p > 0).sum())

    @with_session
    def get_weighted_distances(self, t: int) -> pd.DataFrame:
        """
        Median of a population's distances to the measured sample

        Parameters
        ----------
        t: int
            Population number

        Returns
        -------

        median: float
            The median of the distances.
        """
        if t is None:
            t = self.max_t

        query = (self._session.query(Sample.distance, Particle.w, Model.m)
                 .join(Particle)
                 .join(Model).join(Population).join(ABCSMC)
                 .filter(ABCSMC.id == self.id)
                 .filter(Population.t == t))
        df = pd.read_sql_query(query.statement, self._engine)

        model_probabilities = self.get_model_probabilities(t).reset_index()
        df_weighted = df.merge(model_probabilities)
        df_weighted["w"] *= df_weighted["p"]
        return df_weighted

    @with_session
    def get_nr_particles_per_population(self):
        query = (self._session.query(Population.t)
                 .join(ABCSMC)
                 .join(Model)
                 .join(Particle)
                 .filter(ABCSMC.id == self.id))
        df = pd.read_sql_query(query.statement, self._engine)
        nr_particles_per_population = df.t.value_counts().sort_index()
        return nr_particles_per_population

    @property
    @with_session
    def max_t(self):
        """
        Current population.
        """
        max_t = self._session.query(func.max(Population.t)).join(ABCSMC).filter(ABCSMC.id == self.id).one()[0]
        return max_t

    @with_session
    def get_sum_stats(self, t, m):
        if t is None:
            t = self.max_t

        particles = (self._session.query(Particle)

         .join(Model).join(Population).join(ABCSMC)
         .filter(ABCSMC.id == self.id)
         .filter(Population.t == t)
         .filter(Model.m == m)
         .all())

        results = []
        weights = []
        for particle in particles:
            for sample in particle.samples:
                weights.append(particle.w)
                sum_stats = {}
                for summary_statistics in sample.summary_statistics:
                    sum_stats[summary_statistics.name] = summary_statistics.value
                results.append(sum_stats)
        return sp.array(weights), results

    @with_session
    def get_population_strategy(self):
        abc = self._session.query(ABCSMC).filter(ABCSMC.id == self.id).one()
        return json.loads(abc.population_strategy)


def normalize(population: List[ValidParticle]):
    """
      * Normalize particle weights according to nr of particles in a model
      * Caclculate marginal model probabilities
    """
    # TODO: This has a medium ugly side effect... maybe it is ok
    population = list(population)

    store = {}

    for particle in population:
        if particle is not None:  # particle might be none or empty if no particle was found within the allowed nr of sample attempts
            store.setdefault(particle.m, []).append(particle)
        else:
            print("ABC History warning: Empty particle.")


    model_total_weights = {m: sum(particle.weight for particle in model)
                           for m, model in store.items()}
    population_total_weight = sum(model_total_weights.values())
    model_probabilities = {m: w / population_total_weight for m, w in model_total_weights.items()}

    # normalize within each model
    for m in store:
        model_total_weight = model_total_weights[m]
        model = store[m]
        for particle in model:
            particle.weight /= model_total_weight

    return store, model_probabilities
<|MERGE_RESOLUTION|>--- conflicted
+++ resolved
@@ -341,16 +341,9 @@
                     .order_by(Model.m)
                     .all())
 
-<<<<<<< HEAD
-        p_models_arr = sp.zeros(max(max(self.alive_models(t)), len(self.model_names)) + 1, dtype=float)
-        for p, m in p_models:
-            p_models_arr[m] = p
-        return p_models_arr
-=======
         p_models_df = pd.DataFrame(p_models, columns=["p", "m"]).set_index("m")
         p_models_df = p_models_df[p_models_df.p > 0]
         return p_models_df
->>>>>>> 8290a015
 
     def nr_of_models_alive(self, t=None) -> int:
         """
