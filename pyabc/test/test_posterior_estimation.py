import pytest
import os
import tempfile
import random
import scipy.stats as st
from pyabc import (ABCSMC, RV, ModelPerturbationKernel, Distribution,
                   MedianEpsilon, MinMaxDistanceFunction,
                   PercentileDistanceFunction, SimpleModel, Model, ModelResult,
                   MultivariateNormalTransition, ConstantPopulationStrategy,
                   AdaptivePopulationStrategy, GridSearchCV)
from parallel.sampler import SingleCoreSampler, MappingSampler
from scipy.special import gamma, binom
import scipy.interpolate
import scipy as sp
import multiprocessing
REMOVE_DB = False


class MultiProcessingMappingSampler(MappingSampler):
    def __init__(self, map=None):
        mapper = multiprocessing.Pool().map
        super().__init__(mapper)


@pytest.fixture(params=[SingleCoreSampler, MappingSampler, MultiProcessingMappingSampler])
def sampler(request):
    return request.param()


@pytest.fixture
def db_path():
    db_file_location = os.path.join(tempfile.gettempdir(), "abc_unittest.db")
    db = "sqlite:///" + db_file_location
    yield db
    if REMOVE_DB:
        try:
            if REMOVE_DB:
                os.remove(db_file_location)
        except FileNotFoundError:
            pass


def test_cookie_jar(db_path, sampler):
    def make_model(theta):
        def model(args):
            return {"result": 1 if random.random() > theta else 0}

        return model

    theta1 = .2
    theta2 = .6


<<<<<<< HEAD
class TestABCFast(TestABC):
    def test_cookie_jar(self):
        def make_model(theta):
            def model(args):
                return {"result": 1 if random.random() > theta else 0}
            return model

        theta1 = .2
        theta2 = .6
        model1 = make_model(theta1)
        model2 = make_model(theta2)
        models = [model1, model2]
        models = list(map(SimpleModel, models))
        model_prior = RV("randint", 0, 2)
        population_size = ConstantPopulationStrategy(1500, 1)
        parameter_given_model_prior_distribution = [Distribution(), Distribution()]
        parameter_perturbation_kernels = [MultivariateNormalTransition() for _ in range(2)]
        abc = ABCSMC(models, model_prior, ModelPerturbationKernel(2, probability_to_stay=.8),
                     parameter_given_model_prior_distribution, parameter_perturbation_kernels,
                     MinMaxDistanceFunction(measures_to_use=["result"]), MedianEpsilon(.1), population_size)

        options = {'db_path': self.db}
        abc.set_data({"result": 0}, 0, {}, options)

        minimum_epsilon = .2
        history = abc.run(minimum_epsilon)
        p1, p2 = history.get_model_probabilities()
        expected_p1, expected_p2 = theta1 / (theta1 + theta2), theta2 / (theta1 + theta2)
        # self.assertLess(abs(p1 - expected_p1) + abs(p2 - expected_p2), .05)
        self.assertLess(abs(p1 - expected_p1) + abs(p2 - expected_p2), .05*5) # Dennis


    def test_empty_population(self):
        def make_model(theta):
            def model(args):
                return {"result": 1 if random.random() > theta else 0}

            return model

        theta1 = .2
        theta2 = .6
        model1 = make_model(theta1)
        model2 = make_model(theta2)
        models = [model1, model2]
        models = list(map(SimpleModel, models))
        model_prior = RV("randint", 0, 2)
        population_size = ConstantPopulationStrategy(1500, 3)
        parameter_given_model_prior_distribution = [Distribution(), Distribution()]
        parameter_perturbation_kernels = [MultivariateNormalTransition() for _ in range(2)]
        abc = ABCSMC(models, model_prior, ModelPerturbationKernel(2, probability_to_stay=.8),
                     parameter_given_model_prior_distribution, parameter_perturbation_kernels,
                     MinMaxDistanceFunction(measures_to_use=["result"]), MedianEpsilon(0), population_size)

        options = {'db_path': self.db}
        abc.set_data({"result": 0}, 0, {}, options)

        minimum_epsilon = -1
        history = abc.run(minimum_epsilon)
        p1, p2 = history.get_model_probabilities()
        expected_p1, expected_p2 = theta1 / (theta1 + theta2), theta2 / (theta1 + theta2)
        self.assertLess(abs(p1 - expected_p1) + abs(p2 - expected_p2), .05)

    def test_beta_binomial_two_identical_models(self):
        binomial_n = 5

        def model_fun(args):
            return {"result": st.binom(binomial_n, args.theta).rvs()}

        models = [model_fun for _ in range(2)]
        models = list(map(SimpleModel, models))
        model_prior = RV("randint", 0, 2)
        population_size = ConstantPopulationStrategy(800, 3)
        parameter_given_model_prior_distribution = [Distribution(theta=RV("beta", 1, 1)) for _ in range(2)]
        parameter_perturbation_kernels = [MultivariateNormalTransition() for _ in range(2)]
        abc = ABCSMC(models, model_prior, ModelPerturbationKernel(2, probability_to_stay=.8),
                     parameter_given_model_prior_distribution, parameter_perturbation_kernels,
                     MinMaxDistanceFunction(measures_to_use=["result"]), MedianEpsilon(.1), population_size)

        options = {'db_path': self.db}
        abc.set_data({"result": 2}, 0, {}, options)

        minimum_epsilon = .2
        history = abc.run( minimum_epsilon)
        p1, p2 = history.get_model_probabilities()
        self.assertLess(abs(p1 - .5) + abs(p2 - .5), .08)



    def test_all_in_one_model(self):
        models = [AllInOneModel() for _ in range(2)]
        model_prior = RV("randint", 0, 2)
        population_size = ConstantPopulationStrategy(800, 3)
        parameter_given_model_prior_distribution = [Distribution(theta=RV("beta", 1, 1)) for _ in range(2)]
        parameter_perturbation_kernels = [MultivariateNormalTransition() for _ in range(2)]
        abc = ABCSMC(models, model_prior, ModelPerturbationKernel(2, probability_to_stay=.8),
                     parameter_given_model_prior_distribution, parameter_perturbation_kernels,
                     MinMaxDistanceFunction(measures_to_use=["result"]), MedianEpsilon(.1), population_size)

        options = {'db_path': self.db}
        abc.set_data({"result": 2}, 0, {}, options)

        minimum_epsilon = .2
        history = abc.run(minimum_epsilon)
        p1, p2 = history.get_model_probabilities()
        self.assertLess(abs(p1 - .5) + abs(p2 - .5), .08)


    def test_beta_binomial_different_priors(self):
        binomial_n = 5
=======
    model1 = make_model(theta1)
    model2 = make_model(theta2)
    models = [model1, model2]
    models = list(map(SimpleModel, models))
    model_prior = RV("randint", 0, 2)
    population_size = ConstantPopulationStrategy(1500, 1)
    parameter_given_model_prior_distribution = [Distribution(), Distribution()]
    parameter_perturbation_kernels = [MultivariateNormalTransition() for _ in range(2)]
    abc = ABCSMC(models, model_prior, ModelPerturbationKernel(2, probability_to_stay=.8),
                 parameter_given_model_prior_distribution,
                 parameter_perturbation_kernels,
                 MinMaxDistanceFunction(measures_to_use=["result"]),
                 MedianEpsilon(.1),
                 population_size,
                 sampler=sampler)
>>>>>>> 74fcc174

    options = {'db_path': db_path}
    abc.set_data({"result": 0}, 0, {}, options)

    minimum_epsilon = .2
    history = abc.run(minimum_epsilon)



    mp = history.get_model_probabilities(history.max_t)
    expected_p1, expected_p2 = theta1 / (theta1 + theta2), theta2 / (theta1 + theta2)
    assert abs(mp.p[0] - expected_p1) + abs(mp.p[1] - expected_p2) < .05


def test_empty_population(db_path, sampler):
    def make_model(theta):
        def model(args):
            return {"result": 1 if random.random() > theta else 0}

        return model

    theta1 = .2
    theta2 = .6
    model1 = make_model(theta1)
    model2 = make_model(theta2)
    models = [model1, model2]
    models = list(map(SimpleModel, models))
    model_prior = RV("randint", 0, 2)
    population_size = ConstantPopulationStrategy(1500, 3)
    parameter_given_model_prior_distribution = [Distribution(), Distribution()]
    parameter_perturbation_kernels = [MultivariateNormalTransition() for _ in range(2)]
    abc = ABCSMC(models, model_prior, ModelPerturbationKernel(2, probability_to_stay=.8),
                 parameter_given_model_prior_distribution, parameter_perturbation_kernels,
                 MinMaxDistanceFunction(measures_to_use=["result"]), MedianEpsilon(0),
                 population_size,
                 sampler=sampler)

    options = {'db_path': db_path}
    abc.set_data({"result": 0}, 0, {}, options)

    minimum_epsilon = -1
    history = abc.run(minimum_epsilon)


<<<<<<< HEAD
        def model(args):
            return {"y": st.norm(args['x'], sigma_y).rvs()}

        models = [model, model]
        models = list(map(SimpleModel, models))
        model_prior = RV("randint", 0, 2)
        nr_populations = 1
        population_size = ConstantPopulationStrategy(500, 1)
        mu_x_1, mu_x_2 = 0, 1
        parameter_given_model_prior_distribution = [Distribution(x=RV("norm", mu_x_1, sigma_x)),
                                                    Distribution(x=RV("norm", mu_x_2, sigma_x))]
        parameter_perturbation_kernels = [MultivariateNormalTransition() for _ in range(2)]
        abc = ABCSMC(models, model_prior, ModelPerturbationKernel(2, probability_to_stay=.7),
                     parameter_given_model_prior_distribution, parameter_perturbation_kernels,
                     PercentileDistanceFunction(measures_to_use=["y"]), MedianEpsilon(.02), population_size)

        options = {'db_path': self.db}
        abc.set_data({"y": y_observed}, 0, {}, options)

        minimum_epsilon = -1
        nr_populations = 1
        abc.do_not_stop_when_only_single_model_alive()
        history = abc.run(minimum_epsilon)
        p1_emp, p2_emp = history.get_model_probabilities()

        def p_y_given_model(mu_x_model):
            return st.norm(mu_x_model, sp.sqrt(sigma_y**2+sigma_x**2)).pdf(y_observed)

        p1_expected_unnormalized = p_y_given_model(mu_x_1)
        p2_expected_unnormalized = p_y_given_model(mu_x_2)
        p1_expected = p1_expected_unnormalized / (p1_expected_unnormalized + p2_expected_unnormalized)
        p2_expected = p2_expected_unnormalized / (p1_expected_unnormalized + p2_expected_unnormalized)
        self.assertEqual(history.max_t, nr_populations - 1)
        # self.assertLess(abs(p1_emp - p1_expected) + abs(p2_emp - p2_expected), .07)
        self.assertLess(abs(p1_emp - p1_expected) + abs(p2_emp - p2_expected), .07*5) #Dennis

    def test_two_competing_gaussians_multiple_population(self):
        # Define a gaussian model
        sigma = .5
=======
>>>>>>> 74fcc174

    mp = history.get_model_probabilities(history.max_t)
    expected_p1, expected_p2 = theta1 / (theta1 + theta2), theta2 / (theta1 + theta2)
    assert abs(mp.p[0] - expected_p1) + abs(mp.p[1] - expected_p2) < .05


def test_beta_binomial_two_identical_models(db_path, sampler):
    binomial_n = 5

    def model_fun(args):
        return {"result": st.binom(binomial_n, args.theta).rvs()}

    models = [model_fun for _ in range(2)]
    models = list(map(SimpleModel, models))
    model_prior = RV("randint", 0, 2)
    population_size = ConstantPopulationStrategy(800, 3)
    parameter_given_model_prior_distribution = [Distribution(theta=RV("beta", 1, 1))
                                                for _ in range(2)]
    parameter_perturbation_kernels = [MultivariateNormalTransition() for _ in range(2)]
    abc = ABCSMC(models, model_prior, ModelPerturbationKernel(2, probability_to_stay=.8),
                 parameter_given_model_prior_distribution, parameter_perturbation_kernels,
                 MinMaxDistanceFunction(measures_to_use=["result"]), MedianEpsilon(.1),
                 population_size,
                 sampler=sampler)

    options = {'db_path': db_path}
    abc.set_data({"result": 2}, 0, {}, options)

    minimum_epsilon = .2
    history = abc.run( minimum_epsilon)
    mp = history.get_model_probabilities(history.max_t)
    assert abs(mp.p[0] - .5) + abs(mp.p[1] - .5) < .08


class AllInOneModel(Model):
    def summary_statistics(self, pars, sum_stats_calculator) -> ModelResult:
        return ModelResult(sum_stats={"result": 1})

    def accept(self, pars, sum_stats_calculator, distance_calculator, eps) -> ModelResult:
        return ModelResult(accepted=True)


def test_all_in_one_model(db_path, sampler):
    models = [AllInOneModel() for _ in range(2)]
    model_prior = RV("randint", 0, 2)
    population_size = ConstantPopulationStrategy(800, 3)
    parameter_given_model_prior_distribution = [Distribution(theta=RV("beta", 1, 1))
                                                for _ in range(2)]
    parameter_perturbation_kernels = [MultivariateNormalTransition() for _ in range(2)]
    abc = ABCSMC(models, model_prior, ModelPerturbationKernel(2, probability_to_stay=.8),
                 parameter_given_model_prior_distribution, parameter_perturbation_kernels,
                 MinMaxDistanceFunction(measures_to_use=["result"]), MedianEpsilon(.1),
                 population_size,
                 sampler=sampler)

    options = {'db_path': db_path}
    abc.set_data({"result": 2}, 0, {}, options)

    minimum_epsilon = .2
    history = abc.run(minimum_epsilon)
    mp = history.get_model_probabilities(history.max_t)
    assert abs(mp.p[0] - .5) + abs(mp.p[1] - .5) < .08


def test_beta_binomial_different_priors(db_path, sampler):
    binomial_n = 5

    def model(args):
        return {"result": st.binom(binomial_n, args['theta']).rvs()}

    models = [model for _ in range(2)]
    models = list(map(SimpleModel, models))
    model_prior = RV("randint", 0, 2)
    population_size = ConstantPopulationStrategy(800, 3)
    a1, b1 = 1, 1
    a2, b2 = 10, 1
    parameter_given_model_prior_distribution = [Distribution(theta=RV("beta", a1, b1)),
                                                Distribution(theta=RV("beta", a2, b2))]
    parameter_perturbation_kernels = [MultivariateNormalTransition() for _ in range(2)]
    abc = ABCSMC(models, model_prior, ModelPerturbationKernel(2, probability_to_stay=.8),
                 parameter_given_model_prior_distribution, parameter_perturbation_kernels,
                 MinMaxDistanceFunction(measures_to_use=["result"]), MedianEpsilon(.1),
                 population_size,
                 sampler=sampler)

    options = {'db_path': db_path}
    n1 = 2
    abc.set_data({"result": n1}, 0, {}, options)

    minimum_epsilon = .2
    history = abc.run(minimum_epsilon)
    mp = history.get_model_probabilities(history.max_t)

    def B(a, b):
        return gamma(a) * gamma(b) / gamma(a + b)

    def expected_p(a, b, n1):
        return binom(binomial_n, n1) * B(a + n1, b + binomial_n - n1) / B(a, b)

    p1_expected_unnormalized = expected_p(a1, b1, n1)
    p2_expected_unnormalized = expected_p(a2, b2, n1)
    p1_expected = p1_expected_unnormalized / (p1_expected_unnormalized+p2_expected_unnormalized)
    p2_expected = p2_expected_unnormalized / (p1_expected_unnormalized+p2_expected_unnormalized)
    assert abs(mp.p[0] - p1_expected) + abs(mp.p[1] - p2_expected) < .08


def test_beta_binomial_different_priors_initial_epsilon_from_sample(db_path, sampler):
    binomial_n = 5

    def model(args):
        return {"result": st.binom(binomial_n, args.theta).rvs()}

    models = [model for _ in range(2)]
    models = list(map(SimpleModel, models))
    model_prior = RV("randint", 0, 2)
    population_size = ConstantPopulationStrategy(800, 5)
    a1, b1 = 1, 1
    a2, b2 = 10, 1
    parameter_given_model_prior_distribution = [Distribution(theta=RV("beta", a1, b1)),
                                                Distribution(theta=RV("beta", a2, b2))]
    parameter_perturbation_kernels = [MultivariateNormalTransition() for _ in range(2)]
    abc = ABCSMC(models, model_prior, ModelPerturbationKernel(2, probability_to_stay=.8),
                 parameter_given_model_prior_distribution, parameter_perturbation_kernels,
                 MinMaxDistanceFunction(measures_to_use=["result"]),
                 MedianEpsilon(median_multiplier=.9), population_size,
                 sampler=sampler)

    options = {'db_path': db_path}
    n1 = 2
    abc.set_data({"result": n1}, 0, {}, options)

    minimum_epsilon = -1
    history = abc.run(minimum_epsilon)
    mp = history.get_model_probabilities(history.max_t)

    def B(a, b):
        return gamma(a) * gamma(b) / gamma(a + b)

    def expected_p(a, b, n1):
        return binom(binomial_n, n1) * B(a + n1, b + binomial_n - n1) / B(a, b)

    p1_expected_unnormalized = expected_p(a1, b1, n1)
    p2_expected_unnormalized = expected_p(a2, b2, n1)
    p1_expected = p1_expected_unnormalized / (p1_expected_unnormalized + p2_expected_unnormalized)
    p2_expected = p2_expected_unnormalized / (p1_expected_unnormalized + p2_expected_unnormalized)

    assert abs(mp.p[0] - p1_expected) + abs(mp.p[1] - p2_expected) < .08


def test_continuous_non_gaussian(db_path, sampler):
    def model(args):
        return {"result": sp.rand() * args['u']}

    models = [model]
    models = list(map(SimpleModel, models))
    model_prior = RV("randint", 0, 1)
    population_size = ConstantPopulationStrategy(250, 2)
    parameter_given_model_prior_distribution = [Distribution(u=RV("uniform", 0, 1))]
    parameter_perturbation_kernels = [MultivariateNormalTransition()]
    abc = ABCSMC(models, model_prior, ModelPerturbationKernel(1, probability_to_stay=1),
                 parameter_given_model_prior_distribution, parameter_perturbation_kernels,
                 PercentileDistanceFunction(measures_to_use=["result"]), MedianEpsilon(.2),
                 population_size,
                 sampler=sampler)

    options = {'db_path': db_path}
    d_observed = .5
    abc.set_data({"result": d_observed}, 0, {}, options)
    abc.do_not_stop_when_only_single_model_alive()

    minimum_epsilon = -1
    history = abc.run(minimum_epsilon)
    posterior_x, posterior_weight = history.get_results_distribution(0, "u")
    sort_indices = sp.argsort(posterior_x)
    f_empirical = sp.interpolate.interp1d(sp.hstack((-200, posterior_x[sort_indices], 200)),
                                          sp.hstack((0, sp.cumsum(posterior_weight[sort_indices]), 1)))

    @sp.vectorize
    def f_expected(u):
        return (sp.log(u)-sp.log(d_observed)) / (- sp.log(d_observed)) * (u > d_observed)

    x = sp.linspace(0.1, 1)
    max_distribution_difference = sp.absolute(f_empirical(x) - f_expected(x)).max()
    assert max_distribution_difference < 0.12


def mean_and_std(values, weights):
    mean = (values * weights).sum()
    std = sp.sqrt(((values - mean)**2 * weights).sum())
    return mean, std


def test_gaussian_single_population(db_path, sampler):
    sigma_prior = 1
    sigma_ground_truth = 1
    observed_data = 1

    def model(args):
        return {"y": st.norm(args['x'], sigma_ground_truth).rvs()}

    models = [model]
    models = list(map(SimpleModel, models))
    model_prior = RV("randint", 0, 1)
    nr_populations = 1
    population_size = ConstantPopulationStrategy(600, nr_populations)
    parameter_given_model_prior_distribution = [Distribution(x=RV("norm", 0, sigma_prior))]
    parameter_perturbation_kernels = [MultivariateNormalTransition()]
    abc = ABCSMC(models, model_prior, ModelPerturbationKernel(1, probability_to_stay=1),
                 parameter_given_model_prior_distribution, parameter_perturbation_kernels,
                 PercentileDistanceFunction(measures_to_use=["y"]), MedianEpsilon(.1),
                 population_size,
                 sampler=sampler)

    options = {'db_path': db_path}
    abc.set_data({"y": observed_data}, 0, {}, options)

    minimum_epsilon = -1


    abc.do_not_stop_when_only_single_model_alive()
    history = abc.run(minimum_epsilon)
    posterior_x, posterior_weight = history.get_results_distribution(0, "x")
    sort_indices = sp.argsort(posterior_x)
    f_empirical = sp.interpolate.interp1d(sp.hstack((-200, posterior_x[sort_indices], 200)),
                                          sp.hstack((0, sp.cumsum(posterior_weight[sort_indices]), 1)))

    sigma_x_given_y = 1 / sp.sqrt(1 / sigma_prior**2 + 1 / sigma_ground_truth**2)
    mu_x_given_y = sigma_x_given_y**2 * observed_data / sigma_ground_truth**2
    expected_posterior_x = st.norm(mu_x_given_y, sigma_x_given_y)
    x = sp.linspace(-8, 8)
    max_distribution_difference = sp.absolute(f_empirical(x) - expected_posterior_x.cdf(x)).max()
    assert max_distribution_difference < 0.12
    assert history.max_t == nr_populations-1
    mean_emp, std_emp = mean_and_std(posterior_x, posterior_weight)
    assert abs(mean_emp - mu_x_given_y) < .07
    assert abs(std_emp - sigma_x_given_y) < .1


def test_gaussian_multiple_populations(db_path, sampler):
    sigma_x = 1
    sigma_y = .5
    y_observed = 2

    def model(args):
        return {"y": st.norm(args['x'], sigma_y).rvs()}

    models = [model]
    models = list(map(SimpleModel, models))
    model_prior = RV("randint", 0, 1)
    nr_populations = 4
    population_size = ConstantPopulationStrategy(600, nr_populations)
    parameter_given_model_prior_distribution = [Distribution(x=RV("norm", 0, sigma_x))]
    parameter_perturbation_kernels = [MultivariateNormalTransition()]
    abc = ABCSMC(models, model_prior, ModelPerturbationKernel(1, probability_to_stay=1),
                 parameter_given_model_prior_distribution, parameter_perturbation_kernels,
                 PercentileDistanceFunction(measures_to_use=["y"]), MedianEpsilon(.2),
                 population_size,
                 sampler=sampler)

    options = {'db_path': db_path}
    abc.set_data({"y": y_observed}, 0, {}, options)

    minimum_epsilon = -1

    abc.do_not_stop_when_only_single_model_alive()
    history = abc.run(minimum_epsilon)
    posterior_x, posterior_weight = history.get_results_distribution(0, "x")
    sort_indices = sp.argsort(posterior_x)
    f_empirical = sp.interpolate.interp1d(sp.hstack((-200, posterior_x[sort_indices], 200)),
                                          sp.hstack((0, sp.cumsum(posterior_weight[sort_indices]), 1)))

    sigma_x_given_y = 1 / sp.sqrt(1 / sigma_x**2 + 1 / sigma_y**2)
    mu_x_given_y = sigma_x_given_y**2 * y_observed / sigma_y**2
    expected_posterior_x = st.norm(mu_x_given_y, sigma_x_given_y)
    x = sp.linspace(-8, 8)
    max_distribution_difference = sp.absolute(f_empirical(x) - expected_posterior_x.cdf(x)).max()
    assert max_distribution_difference < 0.052
    assert history.max_t == nr_populations-1
    mean_emp, std_emp = mean_and_std(posterior_x, posterior_weight)
    assert abs(mean_emp - mu_x_given_y) < .07
    assert abs(std_emp - sigma_x_given_y) < .12


def test_gaussian_multiple_populations_crossval_kde(db_path, sampler):
    sigma_x = 1
    sigma_y = .5
    y_observed = 2

    def model(args):
        return {"y": st.norm(args['x'], sigma_y).rvs()}

    models = [model]
    models = list(map(SimpleModel, models))
    model_prior = RV("randint", 0, 1)
    nr_populations = 4
    population_size = ConstantPopulationStrategy(600, nr_populations)
    parameter_given_model_prior_distribution = [Distribution(x=RV("norm", 0, sigma_x))]
    parameter_perturbation_kernels = [GridSearchCV(MultivariateNormalTransition(),
                                      {"scaling": sp.logspace(-1, 1.5, 5)})]
    abc = ABCSMC(models, model_prior, ModelPerturbationKernel(1, probability_to_stay=1),
                 parameter_given_model_prior_distribution, parameter_perturbation_kernels,
                 PercentileDistanceFunction(measures_to_use=["y"]), MedianEpsilon(.2),
                 population_size,
                 sampler=sampler)

    options = {'db_path': db_path}
    abc.set_data({"y": y_observed}, 0, {}, options)

    minimum_epsilon = -1

    abc.do_not_stop_when_only_single_model_alive()
    history = abc.run(minimum_epsilon)
    posterior_x, posterior_weight = history.get_results_distribution(0, "x")
    sort_indices = sp.argsort(posterior_x)
    f_empirical = sp.interpolate.interp1d(sp.hstack((-200, posterior_x[sort_indices], 200)),
                                          sp.hstack((0, sp.cumsum(posterior_weight[sort_indices]), 1)))

    sigma_x_given_y = 1 / sp.sqrt(1 / sigma_x**2 + 1 / sigma_y**2)
    mu_x_given_y = sigma_x_given_y**2 * y_observed / sigma_y**2
    expected_posterior_x = st.norm(mu_x_given_y, sigma_x_given_y)
    x = sp.linspace(-8, 8)
    max_distribution_difference = sp.absolute(f_empirical(x) - expected_posterior_x.cdf(x)).max()
    assert max_distribution_difference < 0.052
    assert history.max_t == nr_populations-1
    mean_emp, std_emp = mean_and_std(posterior_x, posterior_weight)
    assert abs(mean_emp - mu_x_given_y) < .07
    assert abs(std_emp - sigma_x_given_y) < .12


def test_two_competing_gaussians_single_population(db_path, sampler):
    sigma_x = .5
    sigma_y = .5
    y_observed = 1

    def model(args):
        return {"y": st.norm(args['x'], sigma_y).rvs()}

    models = [model, model]
    models = list(map(SimpleModel, models))
    model_prior = RV("randint", 0, 2)
    population_size = ConstantPopulationStrategy(500, 1)
    mu_x_1, mu_x_2 = 0, 1
    parameter_given_model_prior_distribution = [Distribution(x=RV("norm", mu_x_1, sigma_x)),
                                                Distribution(x=RV("norm", mu_x_2, sigma_x))]
    parameter_perturbation_kernels = [MultivariateNormalTransition() for _ in range(2)]
    abc = ABCSMC(models, model_prior, ModelPerturbationKernel(2, probability_to_stay=.7),
                 parameter_given_model_prior_distribution, parameter_perturbation_kernels,
                 PercentileDistanceFunction(measures_to_use=["y"]), MedianEpsilon(.02),
                 population_size,
                 sampler=sampler)

    options = {'db_path': db_path}
    abc.set_data({"y": y_observed}, 0, {}, options)

    minimum_epsilon = -1
    nr_populations = 1
    abc.do_not_stop_when_only_single_model_alive()
    history = abc.run(minimum_epsilon)
    mp = history.get_model_probabilities(history.max_t)

    def p_y_given_model(mu_x_model):
        return st.norm(mu_x_model, sp.sqrt(sigma_y**2+sigma_x**2)).pdf(y_observed)

    p1_expected_unnormalized = p_y_given_model(mu_x_1)
    p2_expected_unnormalized = p_y_given_model(mu_x_2)
    p1_expected = p1_expected_unnormalized / (p1_expected_unnormalized + p2_expected_unnormalized)
    p2_expected = p2_expected_unnormalized / (p1_expected_unnormalized + p2_expected_unnormalized)
    assert history.max_t == nr_populations - 1
    assert abs(mp.p[0] - p1_expected) + abs(mp.p[1] - p2_expected) < .07


def test_two_competing_gaussians_multiple_population(db_path, sampler):
    # Define a gaussian model
    sigma = .5

    def model(args):
        return {"y": st.norm(args['x'], sigma).rvs()}


    # We define two models, but they are identical so far
    models = [model, model]
    models = list(map(SimpleModel, models))

    # The prior over the model classes is uniform
    model_prior = RV("randint", 0, 2)

    # However, our models' priors are not the same. Their mean differs.
    mu_x_1, mu_x_2 = 0, 1
    parameter_given_model_prior_distribution = [Distribution(x=RV("norm", mu_x_1, sigma)),
                                                Distribution(x=RV("norm", mu_x_2, sigma))]

    # Particles are perturbed in a Gaussian fashion
    parameter_perturbation_kernels = [MultivariateNormalTransition() for _ in range(2)]

    # We plug all the ABC setup together
    nr_populations = 3
    population_size = ConstantPopulationStrategy(400, 3)
    abc = ABCSMC(models, model_prior, ModelPerturbationKernel(2, probability_to_stay=.7),
                 parameter_given_model_prior_distribution, parameter_perturbation_kernels,
                 PercentileDistanceFunction(measures_to_use=["y"]), MedianEpsilon(.2),
                 population_size,
                 sampler=sampler)

    # Finally we add meta data such as model names and define where to store the results
    options = {'db_path': db_path}
    # y_observed is the important piece here: our actual observation.
    y_observed = 1
    abc.set_data({"y": y_observed}, 0, {}, options)

    # We run the ABC with 3 populations max
    minimum_epsilon = .05
    history = abc.run(minimum_epsilon)

    # Evaluate the model probabililties
    mp = history.get_model_probabilities(history.max_t)

    def p_y_given_model(mu_x_model):
        return st.norm(mu_x_model, sp.sqrt(sigma**2 + sigma**2)).pdf(y_observed)

    p1_expected_unnormalized = p_y_given_model(mu_x_1)
    p2_expected_unnormalized = p_y_given_model(mu_x_2)
    p1_expected = p1_expected_unnormalized / (p1_expected_unnormalized + p2_expected_unnormalized)
    p2_expected = p2_expected_unnormalized / (p1_expected_unnormalized + p2_expected_unnormalized)
    assert history.max_t == nr_populations-1
    assert abs(mp.p[0] - p1_expected) + abs(mp.p[1] - p2_expected) < .07


def test_empty_population_adaptive(db_path, sampler):
    def make_model(theta):
        def model(args):
            return {"result": 1 if random.random() > theta else 0}

        return model

    theta1 = .2
    theta2 = .6
    model1 = make_model(theta1)
    model2 = make_model(theta2)
    models = [model1, model2]
    models = list(map(SimpleModel, models))
    model_prior = RV("randint", 0, 2)
    population_size = AdaptivePopulationStrategy(1500, 3)
    parameter_given_model_prior_distribution = [Distribution(), Distribution()]
    parameter_perturbation_kernels = [MultivariateNormalTransition() for _ in range(2)]
    abc = ABCSMC(models, model_prior, ModelPerturbationKernel(2, probability_to_stay=.8),
                 parameter_given_model_prior_distribution, parameter_perturbation_kernels,
                 MinMaxDistanceFunction(measures_to_use=["result"]), MedianEpsilon(0),
                 population_size,
                 sampler=sampler)

    options = {'db_path': db_path}
    abc.set_data({"result": 0}, 0, {}, options)

    minimum_epsilon = -1
    history = abc.run(minimum_epsilon)
    mp = history.get_model_probabilities(history.max_t)
    expected_p1, expected_p2 = theta1 / (theta1 + theta2), theta2 / (theta1 + theta2)
    assert abs(mp.p[0] - expected_p1) + abs(mp.p[1] - expected_p2) < .1


def test_beta_binomial_two_identical_models_adaptive(db_path, sampler):
    binomial_n = 5

    def model_fun(args):
        return {"result": st.binom(binomial_n, args.theta).rvs()}

    models = [model_fun for _ in range(2)]
    models = list(map(SimpleModel, models))
    model_prior = RV("randint", 0, 2)
    population_size = AdaptivePopulationStrategy(800, 3)
    parameter_given_model_prior_distribution = [Distribution(theta=RV("beta", 1, 1)) for _ in range(2)]
    parameter_perturbation_kernels = [MultivariateNormalTransition() for _ in range(2)]
    abc = ABCSMC(models, model_prior, ModelPerturbationKernel(2, probability_to_stay=.8),
                 parameter_given_model_prior_distribution, parameter_perturbation_kernels,
                 MinMaxDistanceFunction(measures_to_use=["result"]), MedianEpsilon(.1),
                 population_size,
                 sampler=sampler)

    options = {'db_path': db_path}
    abc.set_data({"result": 2}, 0, {}, options)

    minimum_epsilon = .2
    history = abc.run( minimum_epsilon)
    mp = history.get_model_probabilities(history.max_t)
    assert abs(mp.p[0] - .5) + abs(mp.p[1] - .5) < .08


def test_gaussian_multiple_populations_adpative_population_size(db_path, sampler):
    sigma_x = 1
    sigma_y = .5
    y_observed = 2

    def model(args):
        return {"y": st.norm(args['x'], sigma_y).rvs()}

    models = [model]
    models = list(map(SimpleModel, models))
    model_prior = RV("randint", 0, 1)
    nr_populations = 4
    population_size = AdaptivePopulationStrategy(600, nr_populations)
    parameter_given_model_prior_distribution = [Distribution(x=RV("norm", 0, sigma_x))]
    parameter_perturbation_kernels = [MultivariateNormalTransition()]
    abc = ABCSMC(models, model_prior, ModelPerturbationKernel(1, probability_to_stay=1),
                 parameter_given_model_prior_distribution, parameter_perturbation_kernels,
                 PercentileDistanceFunction(measures_to_use=["y"]), MedianEpsilon(.2),
                 population_size,
                 sampler=sampler)

    options = {'db_path': db_path}
    abc.set_data({"y": y_observed}, 0, {}, options)

    minimum_epsilon = -1

    abc.do_not_stop_when_only_single_model_alive()
    history = abc.run(minimum_epsilon)
    posterior_x, posterior_weight = history.get_results_distribution(0, "x")
    sort_indices = sp.argsort(posterior_x)
    f_empirical = sp.interpolate.interp1d(sp.hstack((-200, posterior_x[sort_indices], 200)),
                                          sp.hstack((0, sp.cumsum(posterior_weight[sort_indices]), 1)))

    sigma_x_given_y = 1 / sp.sqrt(1 / sigma_x ** 2 + 1 / sigma_y ** 2)
    mu_x_given_y = sigma_x_given_y ** 2 * y_observed / sigma_y ** 2
    expected_posterior_x = st.norm(mu_x_given_y, sigma_x_given_y)
    x = sp.linspace(-8, 8)
    max_distribution_difference = sp.absolute(f_empirical(x) - expected_posterior_x.cdf(x)).max()
    assert max_distribution_difference < 0.15
    assert history.max_t == nr_populations - 1
    mean_emp, std_emp = mean_and_std(posterior_x, posterior_weight)
    assert abs(mean_emp - mu_x_given_y) < .07
    assert abs(std_emp - sigma_x_given_y) < .12


def test_two_competing_gaussians_multiple_population_adaptive_populatin_size(db_path, sampler):
    # Define a gaussian model
    sigma = .5

    def model(args):
        return {"y": st.norm(args['x'], sigma).rvs()}

    # We define two models, but they are identical so far
    models = [model, model]
    models = list(map(SimpleModel, models))

    # The prior over the model classes is uniform
    model_prior = RV("randint", 0, 2)

    # However, our models' priors are not the same. Their mean differs.
    mu_x_1, mu_x_2 = 0, 1
    parameter_given_model_prior_distribution = [Distribution(x=RV("norm", mu_x_1, sigma)),
                                                Distribution(x=RV("norm", mu_x_2, sigma))]

    # Particles are perturbed in a Gaussian fashion
    parameter_perturbation_kernels = [MultivariateNormalTransition() for _ in range(2)]

    # We plug all the ABC setup together
    nr_populations = 3
    population_size = AdaptivePopulationStrategy(400, 3, mean_cv=0.05)
    abc = ABCSMC(models, model_prior, ModelPerturbationKernel(2, probability_to_stay=.7),
                 parameter_given_model_prior_distribution, parameter_perturbation_kernels,
                 PercentileDistanceFunction(measures_to_use=["y"]), MedianEpsilon(.2),
                 population_size,
                 sampler=sampler)

    # Finally we add meta data such as model names and define where to store the results
    options = {'db_path': db_path}
    # y_observed is the important piece here: our actual observation.
    y_observed = 1
    abc.set_data({"y": y_observed}, 0, {}, options)

    # We run the ABC with 3 populations max
    minimum_epsilon = .05
    history = abc.run(minimum_epsilon)

    # Evaluate the model probabililties
    mp = history.get_model_probabilities(history.max_t)

    def p_y_given_model(mu_x_model):
        return st.norm(mu_x_model, sp.sqrt(sigma ** 2 + sigma ** 2)).pdf(y_observed)

    p1_expected_unnormalized = p_y_given_model(mu_x_1)
    p2_expected_unnormalized = p_y_given_model(mu_x_2)
    p1_expected = p1_expected_unnormalized / (p1_expected_unnormalized + p2_expected_unnormalized)
    p2_expected = p2_expected_unnormalized / (p1_expected_unnormalized + p2_expected_unnormalized)
    assert history.max_t == nr_populations-1
    assert abs(mp.p[0] - p1_expected) + abs(mp.p[1] - p2_expected) < .07<|MERGE_RESOLUTION|>--- conflicted
+++ resolved
@@ -51,117 +51,6 @@
     theta2 = .6
 
 
-<<<<<<< HEAD
-class TestABCFast(TestABC):
-    def test_cookie_jar(self):
-        def make_model(theta):
-            def model(args):
-                return {"result": 1 if random.random() > theta else 0}
-            return model
-
-        theta1 = .2
-        theta2 = .6
-        model1 = make_model(theta1)
-        model2 = make_model(theta2)
-        models = [model1, model2]
-        models = list(map(SimpleModel, models))
-        model_prior = RV("randint", 0, 2)
-        population_size = ConstantPopulationStrategy(1500, 1)
-        parameter_given_model_prior_distribution = [Distribution(), Distribution()]
-        parameter_perturbation_kernels = [MultivariateNormalTransition() for _ in range(2)]
-        abc = ABCSMC(models, model_prior, ModelPerturbationKernel(2, probability_to_stay=.8),
-                     parameter_given_model_prior_distribution, parameter_perturbation_kernels,
-                     MinMaxDistanceFunction(measures_to_use=["result"]), MedianEpsilon(.1), population_size)
-
-        options = {'db_path': self.db}
-        abc.set_data({"result": 0}, 0, {}, options)
-
-        minimum_epsilon = .2
-        history = abc.run(minimum_epsilon)
-        p1, p2 = history.get_model_probabilities()
-        expected_p1, expected_p2 = theta1 / (theta1 + theta2), theta2 / (theta1 + theta2)
-        # self.assertLess(abs(p1 - expected_p1) + abs(p2 - expected_p2), .05)
-        self.assertLess(abs(p1 - expected_p1) + abs(p2 - expected_p2), .05*5) # Dennis
-
-
-    def test_empty_population(self):
-        def make_model(theta):
-            def model(args):
-                return {"result": 1 if random.random() > theta else 0}
-
-            return model
-
-        theta1 = .2
-        theta2 = .6
-        model1 = make_model(theta1)
-        model2 = make_model(theta2)
-        models = [model1, model2]
-        models = list(map(SimpleModel, models))
-        model_prior = RV("randint", 0, 2)
-        population_size = ConstantPopulationStrategy(1500, 3)
-        parameter_given_model_prior_distribution = [Distribution(), Distribution()]
-        parameter_perturbation_kernels = [MultivariateNormalTransition() for _ in range(2)]
-        abc = ABCSMC(models, model_prior, ModelPerturbationKernel(2, probability_to_stay=.8),
-                     parameter_given_model_prior_distribution, parameter_perturbation_kernels,
-                     MinMaxDistanceFunction(measures_to_use=["result"]), MedianEpsilon(0), population_size)
-
-        options = {'db_path': self.db}
-        abc.set_data({"result": 0}, 0, {}, options)
-
-        minimum_epsilon = -1
-        history = abc.run(minimum_epsilon)
-        p1, p2 = history.get_model_probabilities()
-        expected_p1, expected_p2 = theta1 / (theta1 + theta2), theta2 / (theta1 + theta2)
-        self.assertLess(abs(p1 - expected_p1) + abs(p2 - expected_p2), .05)
-
-    def test_beta_binomial_two_identical_models(self):
-        binomial_n = 5
-
-        def model_fun(args):
-            return {"result": st.binom(binomial_n, args.theta).rvs()}
-
-        models = [model_fun for _ in range(2)]
-        models = list(map(SimpleModel, models))
-        model_prior = RV("randint", 0, 2)
-        population_size = ConstantPopulationStrategy(800, 3)
-        parameter_given_model_prior_distribution = [Distribution(theta=RV("beta", 1, 1)) for _ in range(2)]
-        parameter_perturbation_kernels = [MultivariateNormalTransition() for _ in range(2)]
-        abc = ABCSMC(models, model_prior, ModelPerturbationKernel(2, probability_to_stay=.8),
-                     parameter_given_model_prior_distribution, parameter_perturbation_kernels,
-                     MinMaxDistanceFunction(measures_to_use=["result"]), MedianEpsilon(.1), population_size)
-
-        options = {'db_path': self.db}
-        abc.set_data({"result": 2}, 0, {}, options)
-
-        minimum_epsilon = .2
-        history = abc.run( minimum_epsilon)
-        p1, p2 = history.get_model_probabilities()
-        self.assertLess(abs(p1 - .5) + abs(p2 - .5), .08)
-
-
-
-    def test_all_in_one_model(self):
-        models = [AllInOneModel() for _ in range(2)]
-        model_prior = RV("randint", 0, 2)
-        population_size = ConstantPopulationStrategy(800, 3)
-        parameter_given_model_prior_distribution = [Distribution(theta=RV("beta", 1, 1)) for _ in range(2)]
-        parameter_perturbation_kernels = [MultivariateNormalTransition() for _ in range(2)]
-        abc = ABCSMC(models, model_prior, ModelPerturbationKernel(2, probability_to_stay=.8),
-                     parameter_given_model_prior_distribution, parameter_perturbation_kernels,
-                     MinMaxDistanceFunction(measures_to_use=["result"]), MedianEpsilon(.1), population_size)
-
-        options = {'db_path': self.db}
-        abc.set_data({"result": 2}, 0, {}, options)
-
-        minimum_epsilon = .2
-        history = abc.run(minimum_epsilon)
-        p1, p2 = history.get_model_probabilities()
-        self.assertLess(abs(p1 - .5) + abs(p2 - .5), .08)
-
-
-    def test_beta_binomial_different_priors(self):
-        binomial_n = 5
-=======
     model1 = make_model(theta1)
     model2 = make_model(theta2)
     models = [model1, model2]
@@ -177,7 +66,6 @@
                  MedianEpsilon(.1),
                  population_size,
                  sampler=sampler)
->>>>>>> 74fcc174
 
     options = {'db_path': db_path}
     abc.set_data({"result": 0}, 0, {}, options)
@@ -222,48 +110,6 @@
     history = abc.run(minimum_epsilon)
 
 
-<<<<<<< HEAD
-        def model(args):
-            return {"y": st.norm(args['x'], sigma_y).rvs()}
-
-        models = [model, model]
-        models = list(map(SimpleModel, models))
-        model_prior = RV("randint", 0, 2)
-        nr_populations = 1
-        population_size = ConstantPopulationStrategy(500, 1)
-        mu_x_1, mu_x_2 = 0, 1
-        parameter_given_model_prior_distribution = [Distribution(x=RV("norm", mu_x_1, sigma_x)),
-                                                    Distribution(x=RV("norm", mu_x_2, sigma_x))]
-        parameter_perturbation_kernels = [MultivariateNormalTransition() for _ in range(2)]
-        abc = ABCSMC(models, model_prior, ModelPerturbationKernel(2, probability_to_stay=.7),
-                     parameter_given_model_prior_distribution, parameter_perturbation_kernels,
-                     PercentileDistanceFunction(measures_to_use=["y"]), MedianEpsilon(.02), population_size)
-
-        options = {'db_path': self.db}
-        abc.set_data({"y": y_observed}, 0, {}, options)
-
-        minimum_epsilon = -1
-        nr_populations = 1
-        abc.do_not_stop_when_only_single_model_alive()
-        history = abc.run(minimum_epsilon)
-        p1_emp, p2_emp = history.get_model_probabilities()
-
-        def p_y_given_model(mu_x_model):
-            return st.norm(mu_x_model, sp.sqrt(sigma_y**2+sigma_x**2)).pdf(y_observed)
-
-        p1_expected_unnormalized = p_y_given_model(mu_x_1)
-        p2_expected_unnormalized = p_y_given_model(mu_x_2)
-        p1_expected = p1_expected_unnormalized / (p1_expected_unnormalized + p2_expected_unnormalized)
-        p2_expected = p2_expected_unnormalized / (p1_expected_unnormalized + p2_expected_unnormalized)
-        self.assertEqual(history.max_t, nr_populations - 1)
-        # self.assertLess(abs(p1_emp - p1_expected) + abs(p2_emp - p2_expected), .07)
-        self.assertLess(abs(p1_emp - p1_expected) + abs(p2_emp - p2_expected), .07*5) #Dennis
-
-    def test_two_competing_gaussians_multiple_population(self):
-        # Define a gaussian model
-        sigma = .5
-=======
->>>>>>> 74fcc174
 
     mp = history.get_model_probabilities(history.max_t)
     expected_p1, expected_p2 = theta1 / (theta1 + theta2), theta2 / (theta1 + theta2)
