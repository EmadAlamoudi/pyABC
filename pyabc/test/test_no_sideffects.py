import unittest
from pyabc import (ABCSMC, RV, ModelPerturbationKernel, Distribution,
                    MedianEpsilon, Kernel,  PercentileDistanceFunction, SimpleModel)
import random
import scipy.stats as st
import scipy as sp
import os
import tempfile
import numpy as np


def set_seeds():
    random.seed(42)
    sp.random.seed(42)
    np.random.seed(42)


class TestNoSideEffects(unittest.TestCase):
    def setUp(self):
        self.db_file_location = os.path.join(tempfile.gettempdir(), "abc_unittest_db.db")
        self.db = "sqlite:///" + self.db_file_location
        self.clean_db()

    def clean_db(self):
        try:
            os.remove(self.db_file_location)
        except FileNotFoundError:
            pass

    def tearDown(self):
        self.clean_db()

    def test_no_side_effect_prior_sample(self):
        sigma_x = .5
        sigma_y = .5
        y_observed = 1

        def model(args):
            return {"y": st.norm(args['x'], sigma_y).rvs()}

        models = [model, model]
        models = list(map(SimpleModel, models))
        model_prior = RV("randint", 0, 2)
        nr_particles = 400
        mu_x_1, mu_x_2 = 0, 1
        parameter_given_model_prior_distribution = [Distribution(x=RV("norm", mu_x_1, sigma_x)),
                                                    Distribution(x=RV("norm", mu_x_2, sigma_x))]
        parameter_perturbation_kernels = [lambda t, stat: Kernel(stat['cov']) for _ in range(2)]
        abc = ABCSMC(models, model_prior, ModelPerturbationKernel(2, probability_to_stay=.7),
                     parameter_given_model_prior_distribution, parameter_perturbation_kernels,
                     PercentileDistanceFunction(measures_to_use=["y"]), MedianEpsilon(.2), nr_particles,
                     max_nr_allowed_sample_attempts_per_particle=2000)

        options = {'db_path': self.db}
        abc.set_data({"y": y_observed}, 0, {}, options)

        abc._points_sampled_from_prior = None
        set_seeds()
        result1 = abc.initialize_prior()

        abc._points_sampled_from_prior = None
        set_seeds()
        result2 = abc.initialize_prior()

        self.assertEqual(result1, result2)

    def test_no_side_effect_sample_single_particle(self):
        sigma_x = .5
        sigma_y = .5
        y_observed = 1

        def model(args):
            return {"y": st.norm(args['x'], sigma_y).rvs()}

        models = [model, model]
        models = list(map(SimpleModel, models))
        model_prior = RV("randint", 0, 2)
        nr_particles = 400
        mu_x_1, mu_x_2 = 0, 1
        parameter_given_model_prior_distribution = [Distribution(x=RV("norm", mu_x_1, sigma_x)),
                                                    Distribution(x=RV("norm", mu_x_2, sigma_x))]
        parameter_perturbation_kernels = [None for _ in range(2)]
        abc = ABCSMC(models, model_prior, ModelPerturbationKernel(2, probability_to_stay=.7),
                     parameter_given_model_prior_distribution, parameter_perturbation_kernels,
                     PercentileDistanceFunction(measures_to_use=["y"]), MedianEpsilon(.2), nr_particles,
                     max_nr_allowed_sample_attempts_per_particle=2000)

        options = {'db_path': self.db}
        abc.set_data({"y": y_observed}, 0, {}, options)

        results = []
        for k in range(2):
            set_seeds()
<<<<<<< HEAD
            results.append(abc._sample_single_particle([4]*10, 0, 0, .2))
=======
            statistics = abc.history.get_statistics(-1)
            parameter_perturbation_kernels = abc._make_parameter_perturbation_kernels(statistics, 1)

            def sample_one(): return abc.generate_valid_proposal(parameter_perturbation_kernels, 0)

            def lambda_evaluate_proposal(m_ss, theta_ss): return abc.evaluate_proposal(m_ss, theta_ss,
                                                                                       [4] * 10, 0, 0, .2)

            def lambda_calc_propsal_weigth(distance_list, m_ss, theta_ss):
                                                        return abc.calc_proposal_weight(distance_list, m_ss, theta_ss,
                                                                                        parameter_perturbation_kernels,
                                                                                        [4] * 10, 0, 0)

            def sim_one(paras):
                (m_ss, theta_ss) = paras
                eval_res = lambda_evaluate_proposal(m_ss, theta_ss)
                distance_list = eval_res['distance_list']
                simulation_counter = eval_res['simulation_counter']
                summary_statistics_list = eval_res['summary_statistics_list']
                if len(distance_list) > 0:
                    weight = lambda_calc_propsal_weigth(distance_list, m_ss, theta_ss)
                else:
                    weight = 0
                return m_ss, theta_ss, weight, distance_list, simulation_counter, summary_statistics_list

            def accept_one(sim_result):
                (m_ss, theta_ss, weight, distance_list, simulation_counter, summary_statistics_list) = sim_result
                return len(distance_list) > 0

            new_particle = abc.map_wrapper.sample_until_n_accepted(sample_one, sim_one, accept_one, 1)
            results.append(new_particle)
            #results.append(abc.map_wrapper.sample_particle_from_pertubation(abc, parameter_perturbation_kernels, [4]*10, 0, 0, .2))
>>>>>>> 3b21f5fe

        self.assertEqual(results[0], results[1])


if __name__ == "__main__":
    unittest.main()<|MERGE_RESOLUTION|>--- conflicted
+++ resolved
@@ -91,9 +91,6 @@
         results = []
         for k in range(2):
             set_seeds()
-<<<<<<< HEAD
-            results.append(abc._sample_single_particle([4]*10, 0, 0, .2))
-=======
             statistics = abc.history.get_statistics(-1)
             parameter_perturbation_kernels = abc._make_parameter_perturbation_kernels(statistics, 1)
 
@@ -126,7 +123,6 @@
             new_particle = abc.map_wrapper.sample_until_n_accepted(sample_one, sim_one, accept_one, 1)
             results.append(new_particle)
             #results.append(abc.map_wrapper.sample_particle_from_pertubation(abc, parameter_perturbation_kernels, [4]*10, 0, 0, .2))
->>>>>>> 3b21f5fe
 
         self.assertEqual(results[0], results[1])
 
