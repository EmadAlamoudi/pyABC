--- conflicted
+++ resolved
@@ -4,12 +4,10 @@
 import random
 import logging
 from .multicorebase import MultiCoreSampler, get_if_worker_healthy
-<<<<<<< HEAD
 from .base import Sample
-=======
->>>>>>> 5f3dc162
 
-logger = logging.getLogger("MutlicoreSampler")
+
+logger = logging.getLogger("MulticoreSampler")
 
 SENTINEL = None
 
