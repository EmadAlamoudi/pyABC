"""
Acceptor
--------

After summary statistics for samples for given parameters have
been generated, it must be checked whether these are to be
accepted or not. This happens in the Acceptor class.

The most typical and simple way is to compute the distance
between simulated and observed summary statistics, and accept
if this distance is below some epsilon threshold. However, also
more complex acceptance criteria are possible, in particular
when the distance measure and epsilon criteria develop over
time.
"""

import numpy as np
import scipy as sp
import pandas as pd
from typing import Callable, List, Union
import logging

from .distance import StochasticKernel, RET_SCALE_LIN


logger = logging.getLogger("Acceptor")


class Acceptor:
    """
    This class encodes the acceptance step.
    """

    def __init__(self):
        """
        Default constructor.
        """

    def initialize(
            self,
            t: int,
            get_weighted_distances: Callable[[], pd.DataFrame],
            max_nr_populations: int,
            distance_function,
            x_0: dict):
        """
        Initialize. This method is called by the ABCSMC framework initially,
        and can be used to calibrate the acceptor to initial statistics.

        The default is to do nothing.
        """
        pass

    def update(self,
               t: int,
               weighted_distances: pd.DataFrame,
               distance_function,
               acceptance_rate: float):
        """
        Update the acceptance criterion.
        """
        pass

<<<<<<< HEAD
    def __call__(self, t, distance_function, eps, x, x_0, pars):
=======
    def __call__(self, t, distance_function, eps, x, x_0, par):
>>>>>>> 96844412
        """
        Compute distance between summary statistics and evaluate whether to
        accept or reject.

        This class is abstract and cannot be used on its own. The simplest
        usable class is the derived SimpleAcceptor.

        Parameters
        ----------

        t: int
            Time point for which to check.

        distance_function: pyabc.Distance
            The distance function.
            The user is free to use or ignore this function.

        eps: pyabc.Epsilon
            The acceptance thresholds.
            The user is free to use or ignore this object.

        x: dict
            Current summary statistics to evaluate.

        x_0: dict
            The observed summary statistics.

<<<<<<< HEAD
        pars: dict
            The model parameters.
=======
        par: pyabc.Parameter
            The model parameters used to simulate x.
>>>>>>> 96844412

        Returns
        -------

        (distance, accept): (float, bool)
            Distance value obtained and a flag indicating the recommendation
            to accept or reject. More specifically:
            True: The distance is below the epsilon threshold.
            False: The distance is above the epsilon threshold.

        .. note::
            Currently, only one value encoding the distance is returned
            (and stored in the database),
            namely that at time t, even if also other distances affect the
            acceptance decision, e.g. distances from previous iterations,
            or in general if the distance is not scalar.
            This is because the last distance is likely to be most informative
            for the further process, and because in some parts of ABC a scalar
            distance value is required.
        """
        raise NotImplementedError()

    def evaluate_sample(self, sample):
        """
        Evaluate the population whether it violates any assumptions that
        were made for the previous acceptance. Delete from the population
        all particles that cannot be accepted any longer.

        This methods is called by ABCSMC just after a sampling round has
        finished. If this re-evaluation indicates that not all particles
        can be accepted any longer,

<<<<<<< HEAD
        Parameters
        ----------

        sample: Sample
            Contains the sampled and accepted particles.

        Returns
        -------

        sample: Sample
            The updated sample.
        """
        return sample
    
    def get_epsilon_equivalent(self, t: int):
        """
        Return acceptance criterion for time t. An acceptor should implement
        this if it manages the acceptance criterion itself, i.e. when it is
        used together with a NoEpsilon.
        """
        return np.inf


=======
>>>>>>> 96844412
class SimpleFunctionAcceptor(Acceptor):
    """
    Initialize from function.

    Parameters
    ----------

    fun: Callable, optional
        Callable with the same signature as the __call__ method.
    """

    def __init__(self, fun):
        super().__init__()

        self.fun = fun

<<<<<<< HEAD
    def __call__(self, t, distance_function,eps, x, x_0, pars):
        return self.fun(t, distance_function, eps, x, x_0, pars)
=======
    def __call__(self, t, distance_function, eps, x, x_0, par):
        return self.fun(t, distance_function, eps, x, x_0, par)
>>>>>>> 96844412

    @staticmethod
    def assert_acceptor(maybe_acceptor):
        """
        Create an acceptor object from input.

        Parameters
        ----------

        maybe_acceptor: Acceptor or Callable
            Either pass a full acceptor, or a callable which is then filled
            into a SimpleAcceptor.

        Returns
        -------

        acceptor: Acceptor
            An Acceptor object in either case.
        """
        if isinstance(maybe_acceptor, Acceptor):
            return maybe_acceptor
        else:
<<<<<<< HEAD
            return SimpleFunctionAcceptor(acceptor)


def accept_uniform_use_current_time(
        t, distance_function, eps, x, x_0, pars):
=======
            return SimpleFunctionAcceptor(maybe_acceptor)


def accept_use_current_time(t, distance_function, eps, x, x_0, par):
>>>>>>> 96844412
    """
    Use only the distance function and epsilon criterion at the current time
    point to evaluate whether to accept or reject.
    """

<<<<<<< HEAD
    d = distance_function(x, x_0, t, pars)
=======
    d = distance_function(x, x_0, t, par)
>>>>>>> 96844412
    accept = d <= eps(t)

    return d, accept


<<<<<<< HEAD
def accept_uniform_use_complete_history(
        t, distance_function, eps, x, x_0, pars):
=======
def accept_use_complete_history(t, distance_function, eps, x, x_0, par):
>>>>>>> 96844412
    """
    Use the acceptance criteria from the complete history to evaluate whether
    to accept or reject.

    This includes time points 0,...,t, as far as these are
    available. If either the distance function or the epsilon criterion cannot
    handle any time point in this interval, the resulting error is simply
    intercepted and the respective time not used for evaluation. This situation
    can frequently occur when continuing a stopped run. A different behavior
    is easy to implement.
    """

    # first test current criterion, which is most likely to fail
<<<<<<< HEAD
    d = distance_function(x, x_0, t, pars)
=======
    d = distance_function(x, x_0, t, par)
>>>>>>> 96844412
    accept = d <= eps(t)

    if accept:
        # also check against all previous distances and acceptance criteria
        for t_prev in range(0, t):
            try:
<<<<<<< HEAD
                d_prev = distance_function(x, x_0, t_prev, pars)
=======
                d_prev = distance_function(x, x_0, t_prev, par)
>>>>>>> 96844412
                accept = d_prev <= eps(t_prev)
                if not accept:
                    break
            except Exception:
                # ignore as of now
                accept = True

    return d, accept


class UniformAcceptor(Acceptor):
    """
    Base acceptance on the distance function and a uniform error distribution
    between -eps and eps.
    """

    def __init__(self, use_complete_history: bool = False):
        """
        Parameters
        ----------

        use_complete_history: bool, optional
            Whether to compare to all previous distances and epsilons, or use
            only the current distance time (default). This can be of interest
            with adaptive distances, in order to guarantee nested acceptance
            regions.
        """
        super().__init__()
        self.use_complete_history = use_complete_history

    def __call__(self, t, distance_function, eps, x, x_0, pars):
        if self.use_complete_history:
            return accept_uniform_use_complete_history(
                t, distance_function, eps, x, x_0, pars)
        else:  # use only current time
            return accept_uniform_use_current_time(
                t, distance_function, eps, x, x_0, pars)


class StochasticAcceptor(Acceptor):
    """
    This acceptor implements a stochastic acceptance step based on a
    probability density, generalizing from the uniform acceptance kernel.
    A particle is accepted, if for the simulated summary statistics x,
    and the observed summary statistics x_0 holds

    .. math::

       \\frac{pdf(x_0|x)}{c}\\geq u

    where u ~ U[0,1], and c is a normalizing constant.

    The concept is based on [#wilkinson]_.

    .. [#wilkinson] Wilkinson, Richard David; "Approximate Bayesian
        computation (ABC) gives exact results under the assumption of model
        error"; Statistical applications in genetics and molecular biology
        12.2 (2013): 129-141.

    """

    def __init__(
            self,
            temp_schemes: Union[Callable, List[Callable]] = None,
            pdf_max_method: Callable = None,
            **kwargs):
        """
        Parameters
        ----------

        pdf: callable, optional
            A probability density function

            .. math::

               pdf(x_0|x)

            of the observed summary statistics given the simulated
            summary statistics. If None is passed, a standard multivariate
            normal distribution is assumed.

        c: float, optional
            The normalization value the density is divided by. To have
            acceptance from the desired distribution, c should be
            at least (and as precisely as possible for higher acceptance
            rates) the highest mode of the distribution.
            If None is passed, it is computed, assumed to be for x=x_0.

        temp_schemes: Union[Callable, List[Callable]], optional
            Temperature schemes of the form 
            Callable[[dict, **kwargs], float]
            returning proposed temperatures for the next time point. If
            multiple are passed, the minimum computed temperature is used.
            If the next time point is the last time point according to
            max_nr_populations, 1.0 is used for exact inference.

        kwargs: dict, optional
            Passed to the schedulers. Supported arguments that have a default
            value:
            * target_acceptance_rate
            * temp_init
            * temp_decay_exponent
            * config: dict
            In addition, the schedulers receive time-specific info, see the
            _update() method for details.
        """

        super().__init__()

        if temp_schemes is None:
            temp_schemes = [scheme_acceptance_rate, scheme_decay]
        elif not isinstance(temp_schemes, list):
            temp_schemes = [temp_schemes]
        if not len(temp_schemes):
            raise ValueError(
                "At least one temperature scheduling method is required.")
        self.temp_schemes = temp_schemes
        
        if pdf_max_method == None:
            pdf_max_method = pdf_max_use_default
        self.pdf_max_method = pdf_max_method

        # default kwargs
        default_kwargs = dict(
            target_acceptance_rate = 0.5,
            temp_init = None,
            temp_decay_exponent = 3,
            alpha = 0.5,
            config = {}
        )
        # set kwargs to default if not specified
        for key, value in default_kwargs.items():
            kwargs.setdefault(key, value)
        self.kwargs = kwargs

        # maximum pdfs, indexed by time
        self.pdf_maxs = {}

        # temperatures, indexed by time
        self.temperatures = {}

        # fields to be filled later
        self.x_0 = None
        self.max_nr_populations = None

    def initialize(
            self,
            t: int,
            get_weighted_distances: Callable[[], pd.DataFrame],
            max_nr_populations: int,
            distance_function,
            x_0):
        """
        Initialize temperature.
        """
        self.x_0 = x_0
        self.max_nr_populations = max_nr_populations

        # update
        self._update(t, get_weighted_distances, distance_function, 1.0)

    def update(self,
               t: int,
               weighted_distances: pd.DataFrame,
               distance_function,
               acceptance_rate: float):
        self._update(t, lambda: weighted_distances, distance_function, acceptance_rate)

    def _update(self,
                t: int,
                get_weighted_distances: Callable[[], pd.DataFrame],
                kernel,
                acceptance_rate: float):
        if not isinstance(kernel, StochasticKernel):
            raise AssertionError(
                    "The distance function must be a pyabc.StochasticKernel.")

        # check if final time point reached
        if t >= self.max_nr_populations - 1:
            self.temperatures[t] = 1.0

        # update pdf_max
        self.pdf_maxs[t] = self.pdf_max_method(
            default=kernel.pdf_max,
            get_weighted_distances=get_weighted_distances,
            pdf_maxs=self.pdf_maxs)

        logger.debug(f"pdf_max: {self.pdf_maxs[t]}")

        # update temperature

        # evaluate schedulers
        temps = []
        for scheme in self.temp_schemes:
            temp = scheme(t=t,
                          get_weighted_distances=get_weighted_distances,
                          x_0=self.x_0,
                          pdf_max=self.pdf_maxs[t],
                          ret_scale=kernel.ret_scale,
                          temperatures=self.temperatures,
                          max_nr_populations=self.max_nr_populations,
                          acceptance_rate=acceptance_rate,
                          **self.kwargs)
            temps.append(temp)

        logger.debug(f"proposed temperatures: {temps}")
        logger.debug(f"acceptance_rate: {acceptance_rate}")

        # take reasonable minimum temperature
        temp = max(min(temps), 1.0)

        # fill into temperatures list
        self.temperatures[t] = temp

    def __call__(self, t, distance_function, eps, x, x_0, pars):
        kernel = distance_function
        if not isinstance(kernel, StochasticKernel):
            raise AssertionError(
                    "The distance function must be a pyabc.StochasticKernel.")

        # temperature
        temp = self.temperatures[t]

        # compute probability density
        pd = kernel(x, x_0, t, pars)
        pdf_max = self.pdf_maxs[t]

        # check pdf max ok
        if pdf_max < pd:
            logger.info(
                f"Encountered a density {pd} > current pdf max {pdf_max}.")

        if kernel.ret_scale == RET_SCALE_LIN:
            # rescale
            pd_rescaled = pd / self.pdf_maxs[t]
        else:  # kernel.ret_scale == RET_SCALE_LOG
            pd_rescaled = np.exp(pd - self.pdf_maxs[t])

        # acceptance probability
        acceptance_probability = pd_rescaled ** (1 / temp)

        # accept
        threshold = np.random.uniform(low=0, high=1)
        if acceptance_probability >= threshold:
            accept = True
        else:
            accept = False

        return pd, accept

    def get_epsilon_equivalent(self, t: int):
        return self.temperatures[t]


# TEMPERATURE SCHEMES


def scheme_acceptance_rate(**kwargs):
    # required fields
    t = kwargs['t']
    temperatures = kwargs['temperatures']
    temp_init = kwargs['temp_init']
    get_weighted_distances = kwargs['get_weighted_distances']
    pdf_max = kwargs['pdf_max']
    ret_scale = kwargs['ret_scale']
    x_0 = kwargs['x_0']
    target_acceptance_rate = kwargs['target_acceptance_rate']

    # is there a pre-defined step to start with?
    if t - 1 not in temperatures and temp_init is not None:
        return temp_init

    # execute function
    df = get_weighted_distances()
    weights = np.array(df['w'])
    pdfs = np.array(df['distance'])

    # compute rescaled posterior densities
    if ret_scale == RET_SCALE_LIN:
        values = pdfs / pdf_max
    else:  # ret_scale == RET_SCALE_LOG
        values = np.exp(pdfs - pdf_max)

    weights /= np.sum(weights)
    
    # objective function which we wish to find a root for
    def obj(beta):
        val = np.sum(weights * values**beta) - \
            target_acceptance_rate
        return val

    if obj(1) > 0:
        beta_opt = 1.0
    else:
        # perform binary search
        # TODO: take a more efficient optimization approach?
        beta_opt = sp.optimize.bisect(obj, 0, 1)

    # temperature is inverse beta
    temp_opt = 1.0 / beta_opt
    return temp_opt


def scheme_exponential_decay(**kwargs):
    # required fields
    t = kwargs['t']
    temperatures = kwargs['temperatures']
    max_nr_populations = kwargs['max_nr_populations']
    temp_init = kwargs['temp_init']
    alpha = kwargs['alpha']

    if t - 1 in temperatures:
        temp_base = temperatures[t - 1]
    elif temp_init is not None:
        return temp_init
    else:
        return scheme_acceptance_rate(**kwargs)

    if max_nr_populations == np.inf:
        # just decrease by a factor of alpha each round
        temp = alpha * temp_base
        return tmp

    # how many steps left?
    t_to_go = (max_nr_populations - 1) - (t - 1)

    if t_to_go < 2:
        return 1.0

    temp = temp_base ** ((t_to_go - 1) / t_to_go)
    return temp


def scheme_decay(**kwargs):
    # required fields
    t = kwargs['t']
    temperatures = kwargs['temperatures']
    max_nr_populations = kwargs['max_nr_populations']
    temp_init = kwargs['temp_init']
    temp_decay_exponent = kwargs['temp_decay_exponent']

    # check if we can compute a decay step
    if max_nr_populations == np.inf:
        raise ValueError("Can only perform decay step with a finite "
                         "max_nr_populations.")
 
    # how many steps left?
    t_to_go = (max_nr_populations - 1) - (t - 1)
    if t_to_go < 2:
        # have to take exact step, i.e. a temperature of 1, next
        return 1.0

    # get temperature to start with
    if t - 1 in temperatures:
        temp_base = temperatures[t - 1]
    elif temp_init is not None:
        return temp_init
    else:
        return scheme_acceptance_rate(**kwargs)

    temps = np.linspace(1, (temp_base)**(1 / temp_decay_exponent),
                        t_to_go + 1) ** temp_decay_exponent
    logger.debug(f"temperatures: {temps}")

    # pre-last step is the next step
    temp = temps[-2]
    return temp


def scheme_daly(**kwargs):
    """
    Use modified scheme in daly 2017. 
    """
    # required fields
    t = kwargs['t']
    temperatures = kwargs['temperatures']
    temp_init = kwargs['temp_init']
    acceptance_rate = kwargs['acceptance_rate']
    min_acceptance_rate = kwargs.get('min_acceptance_rate', 1e-3)

    config = kwargs.get('config', {})
    k = config.setdefault('k', {t: temp_init})

    alpha = kwargs.get('alpha', 0.5)

    if t - 1 in temperatures:
        temp_base = temperatures[t - 1]
        k_base = k[t - 1]
    else:
        if temp_init is not None:
            temp = temp_init
        else:
            temp = scheme_acceptance_rate(**kwargs)
        # k controls reduction in error threshold
        k[t] = temp
        return temp
    
    if acceptance_rate < min_acceptance_rate:
        k_base = alpha * k_base

    k[t] = min(k_base, alpha * temp_base)
    temp = temp_base - k[t]
    
    return temp


# PDF MAX EVALUATION



def pdf_max_use_default(**kwargs):
    pdf_max = kwargs['default']
    return pdf_max


def pdf_max_take_max_found(**kwargs):
    pdf_maxs = kwargs['pdf_maxs']
    get_weighted_distances = kwargs['get_weighted_distances']

    df = get_weighted_distances()
    pdfs = np.array(df['distance'])

    if len(pdf_maxs) == 0:
        max_prev = - np.inf
    else:
        max_prev = max(pdf_maxs.values(), )
    max_prev_iter = max(pdfs)

    pdf_max = max(max_prev, max_prev_iter)

    return pdf_max<|MERGE_RESOLUTION|>--- conflicted
+++ resolved
@@ -61,11 +61,7 @@
         """
         pass
 
-<<<<<<< HEAD
-    def __call__(self, t, distance_function, eps, x, x_0, pars):
-=======
     def __call__(self, t, distance_function, eps, x, x_0, par):
->>>>>>> 96844412
         """
         Compute distance between summary statistics and evaluate whether to
         accept or reject.
@@ -93,13 +89,8 @@
         x_0: dict
             The observed summary statistics.
 
-<<<<<<< HEAD
-        pars: dict
-            The model parameters.
-=======
         par: pyabc.Parameter
             The model parameters used to simulate x.
->>>>>>> 96844412
 
         Returns
         -------
@@ -132,7 +123,6 @@
         finished. If this re-evaluation indicates that not all particles
         can be accepted any longer,
 
-<<<<<<< HEAD
         Parameters
         ----------
 
@@ -156,8 +146,6 @@
         return np.inf
 
 
-=======
->>>>>>> 96844412
 class SimpleFunctionAcceptor(Acceptor):
     """
     Initialize from function.
@@ -174,13 +162,8 @@
 
         self.fun = fun
 
-<<<<<<< HEAD
-    def __call__(self, t, distance_function,eps, x, x_0, pars):
-        return self.fun(t, distance_function, eps, x, x_0, pars)
-=======
     def __call__(self, t, distance_function, eps, x, x_0, par):
         return self.fun(t, distance_function, eps, x, x_0, par)
->>>>>>> 96844412
 
     @staticmethod
     def assert_acceptor(maybe_acceptor):
@@ -203,39 +186,23 @@
         if isinstance(maybe_acceptor, Acceptor):
             return maybe_acceptor
         else:
-<<<<<<< HEAD
             return SimpleFunctionAcceptor(acceptor)
 
 
 def accept_uniform_use_current_time(
-        t, distance_function, eps, x, x_0, pars):
-=======
-            return SimpleFunctionAcceptor(maybe_acceptor)
-
-
-def accept_use_current_time(t, distance_function, eps, x, x_0, par):
->>>>>>> 96844412
+        t, distance_function, eps, x, x_0, par):
     """
     Use only the distance function and epsilon criterion at the current time
     point to evaluate whether to accept or reject.
     """
-
-<<<<<<< HEAD
-    d = distance_function(x, x_0, t, pars)
-=======
     d = distance_function(x, x_0, t, par)
->>>>>>> 96844412
     accept = d <= eps(t)
 
     return d, accept
 
 
-<<<<<<< HEAD
 def accept_uniform_use_complete_history(
-        t, distance_function, eps, x, x_0, pars):
-=======
-def accept_use_complete_history(t, distance_function, eps, x, x_0, par):
->>>>>>> 96844412
+        t, distance_function, eps, x, x_0, par):
     """
     Use the acceptance criteria from the complete history to evaluate whether
     to accept or reject.
@@ -249,22 +216,14 @@
     """
 
     # first test current criterion, which is most likely to fail
-<<<<<<< HEAD
-    d = distance_function(x, x_0, t, pars)
-=======
     d = distance_function(x, x_0, t, par)
->>>>>>> 96844412
     accept = d <= eps(t)
 
     if accept:
         # also check against all previous distances and acceptance criteria
         for t_prev in range(0, t):
             try:
-<<<<<<< HEAD
-                d_prev = distance_function(x, x_0, t_prev, pars)
-=======
                 d_prev = distance_function(x, x_0, t_prev, par)
->>>>>>> 96844412
                 accept = d_prev <= eps(t_prev)
                 if not accept:
                     break
@@ -295,13 +254,13 @@
         super().__init__()
         self.use_complete_history = use_complete_history
 
-    def __call__(self, t, distance_function, eps, x, x_0, pars):
+    def __call__(self, t, distance_function, eps, x, x_0, par):
         if self.use_complete_history:
             return accept_uniform_use_complete_history(
-                t, distance_function, eps, x, x_0, pars)
+                t, distance_function, eps, x, x_0, par)
         else:  # use only current time
             return accept_uniform_use_current_time(
-                t, distance_function, eps, x, x_0, pars)
+                t, distance_function, eps, x, x_0, par)
 
 
 class StochasticAcceptor(Acceptor):
