.. _about:

About
=====


pyABC version: |version|

Source code: https://github.com/icb-dcm/pyabc


Authors
-------

The package was mainly developed by Emmanuel Klinger. Dennis Rickert contributed through discussions and code. Lukas Sandmeir and Elba Raimundez contributed to the examples. Yannik Schälte contributed several new features.


Contact
-------

Discovered an error? Need help? Not sure if something works as intended? Please contact us!

- Yannik Schälte: `yannik.schaelte@helmholtz-muenchen.de <yannik.schaelte@helmholtz-muenchen.de>`_
- Elba Raimundez: `elba.raimundez@helmholtz-muenchen.de <elba.raimundez@helmholtz-muenchen.de>`_

If you think that your issue could be of general interest, please consider creating an issue on github, which will then also be helpful for other users: https://github.com/icb-dcm/pyabc/issues
<<<<<<< HEAD
=======

>>>>>>> c9a50b83

License
-------

This package is licensed under a permissive 3-clause BSD license.

.. literalinclude::  ../LICENSE.txt
   :language: none
<|MERGE_RESOLUTION|>--- conflicted
+++ resolved
@@ -24,10 +24,7 @@
 - Elba Raimundez: `elba.raimundez@helmholtz-muenchen.de <elba.raimundez@helmholtz-muenchen.de>`_
 
 If you think that your issue could be of general interest, please consider creating an issue on github, which will then also be helpful for other users: https://github.com/icb-dcm/pyabc/issues
-<<<<<<< HEAD
-=======
 
->>>>>>> c9a50b83
 
 License
 -------
