--- conflicted
+++ resolved
@@ -70,13 +70,8 @@
                   {'s1': 0, 's2': 0, 's3': 0})
 
     # first test that for PNormDistance, the weights stay constant
-<<<<<<< HEAD
-    dist_f = PNormDistance(p=2)
+    dist_f = PNormDistance()
     dist_f.initialize(0, abc.sample_from_prior, abc.x_0)
-=======
-    dist_f = PNormDistance()
-    dist_f.initialize(0, abc.sample_from_prior())
->>>>>>> 63462075
 
     # call distance function, also to initialize w
     d = dist_f(0, abc.sample_from_prior()[0], abc.sample_from_prior()[1])
@@ -110,12 +105,6 @@
 
     for scale_function in scale_functions:
         dist_f = AdaptivePNormDistance(
-<<<<<<< HEAD
-            p=2, scale_function=scale_function)
+            scale_function=scale_function)
         dist_f.initialize(0, abc.sample_from_prior, abc.x_0)
-=======
-            scale_function=scale_function)
-        dist_f.handle_x_0(x_0)
-        dist_f.initialize(0, abc.sample_from_prior())
->>>>>>> 63462075
         dist_f(0, abc.sample_from_prior()[0], abc.sample_from_prior()[1])